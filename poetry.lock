--- conflicted
+++ resolved
@@ -100,7 +100,6 @@
 description = "In-process task scheduler with Cron-like capabilities"
 category = "main"
 optional = false
-<<<<<<< HEAD
 python-versions = "*"
 
 [package.dependencies]
@@ -111,26 +110,6 @@
 [package.extras]
 rethinkdb = ["rethinkdb (>=2.4.0)"]
 sqlalchemy = ["sqlalchemy (>=0.8)"]
-=======
-python-versions = ">=2.7, !=3.0.*, !=3.1.*, !=3.2.*, !=3.3.*, !=3.4.*, <4"
-version = "3.7.0"
-
-[package.dependencies]
-pytz = "*"
-setuptools = ">=0.7"
-six = ">=1.4.0"
-tzlocal = ">=2.0,<3.0"
-
-[package.extras]
-asyncio = ["trollius"]
-doc = ["sphinx", "sphinx-rtd-theme"]
-gevent = ["gevent"]
-mongodb = ["pymongo (>=3.0)"]
-redis = ["redis (>=3.0)"]
-rethinkdb = ["rethinkdb (>=2.4.0)"]
-sqlalchemy = ["sqlalchemy (>=0.8)"]
-testing = ["pytest (<6)", "pytest-cov", "pytest-tornado5", "mock", "pytest-asyncio (<0.6)", "pytest-asyncio"]
->>>>>>> 73521046
 tornado = ["tornado (>=4.3)"]
 doc = ["sphinx", "sphinx-rtd-theme"]
 testing = ["pytest", "pytest-cov", "pytest-tornado5", "mock", "pytest-asyncio (<0.6)", "pytest-asyncio"]
@@ -306,15 +285,8 @@
 category = "main"
 optional = false
 python-versions = "*"
-<<<<<<< HEAD
-
-[package.dependencies]
-=======
-version = "1.16.57"
-
-[package.dependencies]
-botocore = ">=1.19.57,<1.20.0"
->>>>>>> 73521046
+
+[package.dependencies]
 jmespath = ">=0.7.1,<1.0.0"
 botocore = ">=1.19.57,<1.20.0"
 s3transfer = ">=0.3.0,<0.4.0"
@@ -326,10 +298,6 @@
 category = "main"
 optional = false
 python-versions = "*"
-<<<<<<< HEAD
-=======
-version = "1.19.57"
->>>>>>> 73521046
 
 [package.dependencies]
 python-dateutil = ">=2.1,<3.0.0"
@@ -1180,10 +1148,6 @@
 category = "main"
 optional = false
 python-versions = ">=2.7"
-<<<<<<< HEAD
-=======
-version = "1.5.0"
->>>>>>> 73521046
 
 [package.dependencies]
 importlib-metadata = {version = "*", markers = "python_version < \"3.8\""}
@@ -2453,10 +2417,6 @@
 category = "main"
 optional = false
 python-versions = ">=3.6"
-<<<<<<< HEAD
-=======
-version = "0.24.1"
->>>>>>> 73521046
 
 [package.dependencies]
 joblib = ">=0.11"
@@ -2949,10 +2909,6 @@
 category = "main"
 optional = false
 python-versions = "*"
-<<<<<<< HEAD
-=======
-version = "6.50.1"
->>>>>>> 73521046
 
 [package.dependencies]
 six = "*"
@@ -3157,11 +3113,7 @@
 spacy = ["spacy"]
 
 [metadata]
-<<<<<<< HEAD
 lock-version = "1.1"
-=======
-content-hash = "3aceb2ff2ba7ccee4e1c46e675cfbe3acf5ef5b40b7577dbb42a8979d1877268"
->>>>>>> 73521046
 python-versions = ">=3.6,<3.9"
 content-hash = "d5807469d90a8eca2ecf292deddfad482315bfb0b71f5f7b58dfa3077834f19e"
 
