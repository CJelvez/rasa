--- conflicted
+++ resolved
@@ -594,10 +594,7 @@
         kill_on_user_message=True,
         timestamp=None,
         event_is_action=False,
-<<<<<<< HEAD
         metadata: Optional[Dict[Text, Any]] = None,
-=======
->>>>>>> 0e68baa5
     ):
         """Creates the reminder
 
@@ -640,16 +637,12 @@
         return (
             "ReminderScheduled("
             "future_event: {}, event_is_action: {}, trigger_date: {}, name: {}"
-<<<<<<< HEAD
             ")".format(
                 self.future_event,
                 self.event_is_action,
                 self.trigger_date_time,
                 self.name,
             )
-=======
-            ")".format(self.future_event, self.event_is_action, self.trigger_date_time, self.name)
->>>>>>> 0e68baa5
         )
 
     def _data_obj(self):
@@ -685,10 +678,7 @@
                 kill_on_user_message=parameters.get("kill_on_user_msg", True),
                 timestamp=parameters.get("timestamp"),
                 event_is_action=event_is_action,
-<<<<<<< HEAD
                 metadata=parameters.get("metadata"),
-=======
->>>>>>> 0e68baa5
             )
         ]
 
@@ -699,7 +689,6 @@
 
     type_name = "cancel_reminder"
 
-<<<<<<< HEAD
     def __init__(
         self,
         event_name,
@@ -707,50 +696,31 @@
         timestamp=None,
         metadata: Optional[Dict[Text, Any]] = None,
     ):
-=======
-    def __init__(self, event_name, event_is_action=False, timestamp=None):
->>>>>>> 0e68baa5
         """
         Args:
             event_name: name of the scheduled intent or action to be cancelled
             event_is_action: True if event is action; False if event is intent
         """
 
-<<<<<<< HEAD
-        self.event_name = event_name
+        self.future_event = event_name
         self.event_is_action = event_is_action
         super().__init__(timestamp, metadata)
 
     def __hash__(self):
-        return hash(self.event_name)
-=======
-        self.future_event = event_name
-        self.event_is_action = event_is_action
-        super().__init__(timestamp)
-
-    def __hash__(self):
         return hash(self.future_event)
->>>>>>> 0e68baa5
 
     def __eq__(self, other):
         return isinstance(other, ReminderCancelled)
 
     def __str__(self):
-<<<<<<< HEAD
-        return "ReminderCancelled(event: {}, event_is_action: {})".format(
-            self.event_name, self.event_is_action
-        )
+
+        return f"ReminderCancelled(event: {self.future_event}, event_is_action: {self.event_is_action})"
 
     def as_story_string(self):
         props = json.dumps(
-            {"event": self.event_name, "event_is_action": self.event_is_action}
-        )
-=======
-        return f"ReminderCancelled(event: {self.future_event}, event_is_action: {self.event_is_action})"
-
-    def as_story_string(self):
-        props = json.dumps({"event": self.future_event, "event_is_action": self.event_is_action})
->>>>>>> 0e68baa5
+            {"event": self.future_event, "event_is_action": self.event_is_action}
+        )
+
         return f"{self.type_name}{props}"
 
     @classmethod
@@ -762,18 +732,12 @@
             event_is_action = False
             event = parameters.get("intent")
         return [
-<<<<<<< HEAD
             ReminderCancelled(
                 event,
                 event_is_action=event_is_action,
                 timestamp=parameters.get("timestamp"),
                 metadata=parameters.get("metadata"),
             )
-=======
-            ReminderCancelled(event,
-                              event_is_action=event_is_action,
-                              timestamp=parameters.get("timestamp"))
->>>>>>> 0e68baa5
         ]
 
 
