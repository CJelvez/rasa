import json
import logging

import jsonpickle
import time
import typing
import uuid
from dateutil import parser
<<<<<<< HEAD
from typing import List, Dict, Text, Any, Type, Optional, NoReturn
=======
from datetime import datetime
from typing import List, Dict, Text, Any, Type, Optional
>>>>>>> 6e7ced4d

from rasa.core import utils

if typing.TYPE_CHECKING:
    from rasa.core.trackers import DialogueStateTracker

logger = logging.getLogger(__name__)


def deserialise_events(serialized_events: List[Dict[Text, Any]]) -> List["Event"]:
    """Convert a list of dictionaries to a list of corresponding events.

    Example format:
        [{"event": "slot", "value": 5, "name": "my_slot"}]
    """

    deserialised = []

    for e in serialized_events:
        if "event" in e:
            event = Event.from_parameters(e)
            if event:
                deserialised.append(event)
            else:
                logger.warning(
                    f"Unable to parse event '{event}' while deserialising. The event"
                    " will be ignored."
                )

    return deserialised


def deserialise_entities(entities):
    if isinstance(entities, str):
        entities = json.loads(entities)

    return [e for e in entities if isinstance(e, dict)]


def md_format_message(text, intent, entities):
    from rasa.nlu.training_data.formats import MarkdownWriter, MarkdownReader

    message_from_md = MarkdownReader()._parse_training_example(text)
    deserialised_entities = deserialise_entities(entities)
    return MarkdownWriter()._generate_message_md(
        {
            "text": message_from_md.text,
            "intent": intent,
            "entities": deserialised_entities,
        }
    )


def first_key(d, default_key):
    if len(d) > 1:
        for k, v in d.items():
            if k != default_key:
                # we return the first key that is not the default key
                return k
    elif len(d) == 1:
        return list(d.keys())[0]
    else:
        return None


# noinspection PyProtectedMember
class Event:
    """Events describe everything that occurs in
    a conversation and tell the :class:`rasa.core.trackers.DialogueStateTracker`
    how to update its state."""

    type_name = "event"

    def __init__(
        self,
        timestamp: Optional[float] = None,
        metadata: Optional[Dict[Text, Any]] = None,
    ) -> None:
        self.timestamp = timestamp or time.time()
        self._metadata = metadata or {}

    @property
    def metadata(self) -> Dict[Text, Any]:
        # Needed for compatibility with Rasa versions <1.4.0. Previous versions
        # of Rasa serialized trackers using the pickle module. For the moment,
        # Rasa still supports loading these serialized trackers with pickle,
        # but will use JSON in any subsequent save operations. Versions of
        # trackers serialized with pickle won't include the `_metadata`
        # attribute in their events, so it is necessary to define this getter
        # in case the attribute does not exist. For more information see
        # CHANGELOG.rst.
        return getattr(self, "_metadata", {})

    def __ne__(self, other: Any) -> bool:
        # Not strictly necessary, but to avoid having both x==y and x!=y
        # True at the same time
        return not (self == other)

    def as_story_string(self) -> Text:
        raise NotImplementedError

    @staticmethod
    def from_story_string(
        event_name: Text,
        parameters: Dict[Text, Any],
        default: Optional[Type["Event"]] = None,
    ) -> Optional[List["Event"]]:
        event_class = Event.resolve_by_type(event_name, default)

        if not event_class:
            return None

        return event_class._from_story_string(parameters)

    @staticmethod
    def from_parameters(
        parameters: Dict[Text, Any], default: Optional[Type["Event"]] = None
    ) -> Optional["Event"]:

        event_name = parameters.get("event")
        if event_name is None:
            return None

        event_class: Type[Event] = Event.resolve_by_type(event_name, default)
        if not event_class:
            return None

        return event_class._from_parameters(parameters)

    @classmethod
    def _from_story_string(cls, parameters: Dict[Text, Any]) -> Optional[List["Event"]]:
        """Called to convert a parsed story line into an event."""
        return [cls(parameters.get("timestamp"), parameters.get("metadata"))]

    def as_dict(self) -> Dict[Text, Any]:
        d = {
            "event": self.type_name,
            "timestamp": self.timestamp,
        }

        if self.metadata:
            d["metadata"] = self.metadata

        return d

    @classmethod
    def _from_parameters(cls, parameters: Dict[Text, Any]) -> Optional["Event"]:
        """Called to convert a dictionary of parameters to a single event.

        By default uses the same implementation as the story line
        conversation ``_from_story_string``. But the subclass might
        decide to handle parameters differently if the parsed parameters
        don't origin from a story file."""

        result = cls._from_story_string(parameters)
        if len(result) > 1:
            logger.warning(
                f"Event from parameters called with parameters "
                f"for multiple events. This is not supported, "
                f"only the first event will be returned. "
                f"Parameters: {parameters}"
            )
        return result[0] if result else None

    @staticmethod
    def resolve_by_type(
        type_name: Text, default: Optional[Type["Event"]] = None
    ) -> Optional[Type["Event"]]:
        """Returns a slots class by its type name."""
        from rasa.core import utils

        for cls in utils.all_subclasses(Event):
            if cls.type_name == type_name:
                return cls
        if type_name == "topic":
            return None  # backwards compatibility to support old TopicSet evts
        elif default is not None:
            return default
        else:
            raise ValueError(f"Unknown event name '{type_name}'.")

    def apply_to(self, tracker: "DialogueStateTracker") -> None:
        pass


# noinspection PyProtectedMember
class UserUttered(Event):
    """The user has said something to the bot.

    As a side effect a new ``Turn`` will be created in the ``Tracker``."""

    type_name = "user"

    def __init__(
        self,
        text: Optional[Text] = None,
        intent=None,
        entities=None,
        parse_data: Optional[Dict[Text, Any]] = None,
        timestamp: Optional[int] = None,
        input_channel: Optional[Text] = None,
        message_id: Optional[Text] = None,
        metadata: Optional[Dict] = None,
    ):
        self.text = text
        self.intent = intent if intent else {}
        self.entities = entities if entities else []
        self.input_channel = input_channel
        self.message_id = message_id

        super().__init__(timestamp, metadata)

        if parse_data:
            self.parse_data = parse_data
        else:
            self.parse_data = {
                "intent": self.intent,
                "entities": self.entities,
                "text": text,
                "message_id": self.message_id,
                "metadata": self.metadata,
            }

    @staticmethod
    def _from_parse_data(
        text: Text,
        parse_data: Dict[Text, Any],
        timestamp: Optional[int] = None,
        input_channel: Optional[Text] = None,
        message_id: Optional[Text] = None,
        metadata: Optional[Dict] = None,
    ):
        return UserUttered(
            text,
            parse_data.get("intent"),
            parse_data.get("entities", []),
            parse_data,
            timestamp,
            input_channel,
            message_id,
            metadata,
        )

    def __hash__(self):
        return hash(
            (self.text, self.intent.get("name"), jsonpickle.encode(self.entities))
        )

    def __eq__(self, other):
        if not isinstance(other, UserUttered):
            return False
        else:
            return (
                self.text,
                self.intent.get("name"),
                [jsonpickle.encode(ent) for ent in self.entities],
            ) == (
                other.text,
                other.intent.get("name"),
                [jsonpickle.encode(ent) for ent in other.entities],
            )

    def __str__(self):
        return "UserUttered(text: {}, intent: {}, entities: {})".format(
            self.text, self.intent, self.entities
        )

    @staticmethod
    def empty():
        return UserUttered(None)

    def as_dict(self) -> Dict[Text, Any]:
        _dict = super().as_dict()
        _dict.update(
            {
                "text": self.text,
                "parse_data": self.parse_data,
                "input_channel": getattr(self, "input_channel", None),
                "message_id": getattr(self, "message_id", None),
                "metadata": self.metadata,
            }
        )
        return _dict

    @classmethod
    def _from_story_string(cls, parameters: Dict[Text, Any]) -> Optional[List[Event]]:
        try:
            return [
                cls._from_parse_data(
                    parameters.get("text"),
                    parameters.get("parse_data"),
                    parameters.get("timestamp"),
                    parameters.get("input_channel"),
                    parameters.get("message_id"),
                    parameters.get("metadata"),
                )
            ]
        except KeyError as e:
            raise ValueError(f"Failed to parse bot uttered event. {e}")

    def as_story_string(self, e2e: bool = False) -> Text:
        if self.intent:
            if self.entities:
                ent_string = json.dumps(
                    {ent["entity"]: ent["value"] for ent in self.entities},
                    ensure_ascii=False,
                )
            else:
                ent_string = ""

            parse_string = "{intent}{entities}".format(
                intent=self.intent.get("name", ""), entities=ent_string
            )
            if e2e:
                message = md_format_message(self.text, self.intent, self.entities)
                return "{}: {}".format(self.intent.get("name"), message)
            else:
                return parse_string
        else:
            return self.text

    def apply_to(self, tracker: "DialogueStateTracker") -> None:
        tracker.latest_message = self
        tracker.clear_followup_action()


# noinspection PyProtectedMember
class BotUttered(Event):
    """The bot has said something to the user.

    This class is not used in the story training as it is contained in the

    ``ActionExecuted`` class. An entry is made in the ``Tracker``."""

    type_name = "bot"

    def __init__(self, text=None, data=None, metadata=None, timestamp=None):
        self.text = text
        self.data = data or {}
        super().__init__(timestamp, metadata)

    def __members(self):
        data_no_nones = utils.remove_none_values(self.data)
        meta_no_nones = utils.remove_none_values(self.metadata)
        return (
            self.text,
            jsonpickle.encode(data_no_nones),
            jsonpickle.encode(meta_no_nones),
        )

    def __hash__(self):
        return hash(self.__members())

    def __eq__(self, other):
        if not isinstance(other, BotUttered):
            return False
        else:
            return self.__members() == other.__members()

    def __str__(self):
        return "BotUttered(text: {}, data: {}, metadata: {})".format(
            self.text, json.dumps(self.data), json.dumps(self.metadata)
        )

    def __repr__(self):
        return "BotUttered('{}', {}, {}, {})".format(
            self.text, json.dumps(self.data), json.dumps(self.metadata), self.timestamp
        )

    def apply_to(self, tracker: "DialogueStateTracker") -> None:

        tracker.latest_bot_utterance = self

    def as_story_string(self):
        return None

    def message(self) -> Dict[Text, Any]:
        """Return the complete message as a dictionary."""

        m = self.data.copy()
        m["text"] = self.text
        m["timestamp"] = self.timestamp
        m.update(self.metadata)

        if m.get("image") == m.get("attachment"):
            # we need this as there is an oddity we introduced a while ago where
            # we automatically set the attachment to the image. to not break
            # any persisted events we kept that, but we need to make sure that
            # the message contains the image only once
            m["attachment"] = None

        return m

    @staticmethod
    def empty():
        return BotUttered()

    def as_dict(self):
        d = super().as_dict()
        d.update({"text": self.text, "data": self.data, "metadata": self.metadata})
        return d

    @classmethod
    def _from_parameters(cls, parameters):
        try:
            return BotUttered(
                parameters.get("text"),
                parameters.get("data"),
                parameters.get("metadata"),
                parameters.get("timestamp"),
            )
        except KeyError as e:
            raise ValueError(f"Failed to parse bot uttered event. {e}")


# noinspection PyProtectedMember
class SlotSet(Event):
    """The user has specified their preference for the value of a ``slot``.

    Every slot has a name and a value. This event can be used to set a
    value for a slot on a conversation.

    As a side effect the ``Tracker``'s slots will be updated so
    that ``tracker.slots[key]=value``."""

    type_name = "slot"

    def __init__(
        self,
        key: Text,
        value: Optional[Any] = None,
        timestamp: Optional[int] = None,
        metadata: Optional[Dict[Text, Any]] = None,
    ) -> None:
        self.key = key
        self.value = value
        super().__init__(timestamp, metadata)

    def __str__(self):
        return f"SlotSet(key: {self.key}, value: {self.value})"

    def __hash__(self):
        return hash((self.key, jsonpickle.encode(self.value)))

    def __eq__(self, other):
        if not isinstance(other, SlotSet):
            return False
        else:
            return (self.key, self.value) == (other.key, other.value)

    def as_story_string(self):
        props = json.dumps({self.key: self.value}, ensure_ascii=False)
        return f"{self.type_name}{props}"

    @classmethod
    def _from_story_string(cls, parameters: Dict[Text, Any]) -> Optional[List[Event]]:

        slots = []
        for slot_key, slot_val in parameters.items():
            slots.append(SlotSet(slot_key, slot_val))

        if slots:
            return slots
        else:
            return None

    def as_dict(self):
        d = super().as_dict()
        d.update({"name": self.key, "value": self.value})
        return d

    @classmethod
    def _from_parameters(cls, parameters):
        try:
            return SlotSet(
                parameters.get("name"),
                parameters.get("value"),
                parameters.get("timestamp"),
                parameters.get("metadata"),
            )
        except KeyError as e:
            raise ValueError(f"Failed to parse set slot event. {e}")

    def apply_to(self, tracker: "DialogueStateTracker") -> None:
        tracker._set_slot(self.key, self.value)


# noinspection PyProtectedMember
class Restarted(Event):
    """Conversation should start over & history wiped.

    Instead of deleting all events, this event can be used to reset the
    trackers state (e.g. ignoring any past user messages & resetting all
    the slots)."""

    type_name = "restart"

    def __hash__(self):
        return hash(32143124312)

    def __eq__(self, other):
        return isinstance(other, Restarted)

    def __str__(self):
        return "Restarted()"

    def as_story_string(self):
        return self.type_name

    def apply_to(self, tracker: "DialogueStateTracker") -> None:
        from rasa.core.actions.action import (  # pytype: disable=pyi-error
            ACTION_LISTEN_NAME,
        )

        tracker._reset()
        tracker.trigger_followup_action(ACTION_LISTEN_NAME)


# noinspection PyProtectedMember
class UserUtteranceReverted(Event):
    """Bot reverts everything until before the most recent user message.

    The bot will revert all events after the latest `UserUttered`, this
    also means that the last event on the tracker is usually `action_listen`
    and the bot is waiting for a new user message."""

    type_name = "rewind"

    def __hash__(self):
        return hash(32143124315)

    def __eq__(self, other):
        return isinstance(other, UserUtteranceReverted)

    def __str__(self):
        return "UserUtteranceReverted()"

    def as_story_string(self):
        return self.type_name

    def apply_to(self, tracker: "DialogueStateTracker") -> None:
        tracker._reset()
        tracker.replay_events()


# noinspection PyProtectedMember
class AllSlotsReset(Event):
    """All Slots are reset to their initial values.

    If you want to keep the dialogue history and only want to reset the
    slots, you can use this event to set all the slots to their initial
    values."""

    type_name = "reset_slots"

    def __hash__(self):
        return hash(32143124316)

    def __eq__(self, other):
        return isinstance(other, AllSlotsReset)

    def __str__(self):
        return "AllSlotsReset()"

    def as_story_string(self):
        return self.type_name

    def apply_to(self, tracker):
        tracker._reset_slots()


# noinspection PyProtectedMember
class ReminderScheduled(Event):
    """ Allows asynchronous scheduling of action execution.

    As a side effect the message processor will schedule an action to be run
    at the trigger date."""

    type_name = "reminder"

    def __init__(
        self,
        action_name: Text,
        trigger_date_time: datetime,
        name: Optional[Text] = None,
        kill_on_user_message: bool = True,
        timestamp: Optional[int] = None,
        metadata: Optional[Dict[Text, Any]] = None,
    ):
        """Creates the reminder

        Args:
            action_name: name of the action to be scheduled
            trigger_date_time: date at which the execution of the action
                should be triggered (either utc or with tz)
            name: id of the reminder. if there are multiple reminders with
                 the same id only the last will be run
            kill_on_user_message: ``True`` means a user message before the
                 trigger date will abort the reminder
            timestamp: creation date of the event
            metadata: optional event metadata
        """

        self.action_name = action_name
        self.trigger_date_time = trigger_date_time
        self.kill_on_user_message = kill_on_user_message
        self.name = name if name is not None else str(uuid.uuid1())
        super().__init__(timestamp, metadata)

    def __hash__(self):
        return hash(
            (
                self.action_name,
                self.trigger_date_time.isoformat(),
                self.kill_on_user_message,
                self.name,
            )
        )

    def __eq__(self, other):
        if not isinstance(other, ReminderScheduled):
            return False
        else:
            return self.name == other.name

    def __str__(self):
        return (
            "ReminderScheduled("
            "action: {}, trigger_date: {}, name: {}"
            ")".format(self.action_name, self.trigger_date_time, self.name)
        )

    def _data_obj(self):
        return {
            "action": self.action_name,
            "date_time": self.trigger_date_time.isoformat(),
            "name": self.name,
            "kill_on_user_msg": self.kill_on_user_message,
        }

    def as_story_string(self):
        props = json.dumps(self._data_obj())
        return f"{self.type_name}{props}"

    def as_dict(self):
        d = super().as_dict()
        d.update(self._data_obj())
        return d

    @classmethod
    def _from_story_string(cls, parameters: Dict[Text, Any]) -> Optional[List[Event]]:

        trigger_date_time = parser.parse(parameters.get("date_time"))
        return [
            ReminderScheduled(
                parameters.get("action"),
                trigger_date_time,
                parameters.get("name", None),
                parameters.get("kill_on_user_msg", True),
                parameters.get("timestamp"),
                parameters.get("metadata"),
            )
        ]


# noinspection PyProtectedMember
class ReminderCancelled(Event):
    """Cancel all jobs with a specific name."""

    type_name = "cancel_reminder"

    def __init__(
        self,
        action_name: Text,
        timestamp: Optional[int] = None,
        metadata: Optional[Dict[Text, Any]] = None,
    ):
        """
        Args:
            action_name: name of the scheduled action to be cancelled
            metadata: optional event metadata
        """

        self.action_name = action_name
        super().__init__(timestamp, metadata)

    def __hash__(self):
        return hash(self.action_name)

    def __eq__(self, other):
        return isinstance(other, ReminderCancelled)

    def __str__(self):
        return f"ReminderCancelled(action: {self.action_name})"

    def as_story_string(self):
        props = json.dumps({"action": self.action_name})
        return f"{self.type_name}{props}"

    @classmethod
    def _from_story_string(cls, parameters: Dict[Text, Any]) -> Optional[List[Event]]:
        return [
            ReminderCancelled(
                parameters.get("action"),
                parameters.get("timestamp"),
                parameters.get("metadata"),
            )
        ]


# noinspection PyProtectedMember
class ActionReverted(Event):
    """Bot undoes its last action.

    The bot reverts everything until before the most recent action.
    This includes the action itself, as well as any events that
    action created, like set slot events - the bot will now
    predict a new action using the state before the most recent
    action."""

    type_name = "undo"

    def __hash__(self):
        return hash(32143124318)

    def __eq__(self, other):
        return isinstance(other, ActionReverted)

    def __str__(self):
        return "ActionReverted()"

    def as_story_string(self):
        return self.type_name

    def apply_to(self, tracker: "DialogueStateTracker") -> None:
        tracker._reset()
        tracker.replay_events()


# noinspection PyProtectedMember
class StoryExported(Event):
    """Story should get dumped to a file."""

    type_name = "export"

    def __init__(
        self,
        path: Optional[Text] = None,
        timestamp: Optional[int] = None,
        metadata: Optional[Dict[Text, Any]] = None,
    ):
        self.path = path
        super().__init__(timestamp, metadata)

    def __hash__(self):
        return hash(32143124319)

    def __eq__(self, other):
        return isinstance(other, StoryExported)

    def __str__(self):
        return "StoryExported()"

    @classmethod
    def _from_story_string(cls, parameters: Dict[Text, Any]) -> Optional[List[Event]]:
        return [
            StoryExported(
                parameters.get("path"),
                parameters.get("timestamp"),
                parameters.get("metadata"),
            )
        ]

    def as_story_string(self):
        return self.type_name

    def apply_to(self, tracker: "DialogueStateTracker") -> None:
        if self.path:
            tracker.export_stories_to_file(self.path)


# noinspection PyProtectedMember
class FollowupAction(Event):
    """Enqueue a followup action."""

    type_name = "followup"

    def __init__(
        self,
        name: Text,
        timestamp: Optional[int] = None,
        metadata: Optional[Dict[Text, Any]] = None,
    ) -> None:
        self.action_name = name
        super().__init__(timestamp, metadata)

    def __hash__(self):
        return hash(self.action_name)

    def __eq__(self, other):
        if not isinstance(other, FollowupAction):
            return False
        else:
            return self.action_name == other.action_name

    def __str__(self):
        return f"FollowupAction(action: {self.action_name})"

    def as_story_string(self):
        props = json.dumps({"name": self.action_name})
        return f"{self.type_name}{props}"

    @classmethod
    def _from_story_string(cls, parameters: Dict[Text, Any]) -> Optional[List[Event]]:

        return [
            FollowupAction(
                parameters.get("name"),
                parameters.get("timestamp"),
                parameters.get("metadata"),
            )
        ]

    def as_dict(self):
        d = super().as_dict()
        d.update({"name": self.action_name})
        return d

    def apply_to(self, tracker: "DialogueStateTracker") -> None:
        tracker.trigger_followup_action(self.action_name)


# noinspection PyProtectedMember
class ConversationPaused(Event):
    """Ignore messages from the user to let a human take over.

    As a side effect the ``Tracker``'s ``paused`` attribute will
    be set to ``True``. """

    type_name = "pause"

    def __hash__(self):
        return hash(32143124313)

    def __eq__(self, other):
        return isinstance(other, ConversationPaused)

    def __str__(self):
        return "ConversationPaused()"

    def as_story_string(self):
        return self.type_name

    def apply_to(self, tracker):
        tracker._paused = True


# noinspection PyProtectedMember
class ConversationResumed(Event):
    """Bot takes over conversation.

    Inverse of ``PauseConversation``. As a side effect the ``Tracker``'s
    ``paused`` attribute will be set to ``False``."""

    type_name = "resume"

    def __hash__(self):
        return hash(32143124314)

    def __eq__(self, other):
        return isinstance(other, ConversationResumed)

    def __str__(self):
        return "ConversationResumed()"

    def as_story_string(self):
        return self.type_name

    def apply_to(self, tracker):
        tracker._paused = False


# noinspection PyProtectedMember
class ActionExecuted(Event):
    """An operation describes an action taken + its result.

    It comprises an action and a list of events. operations will be appended
    to the latest ``Turn`` in the ``Tracker.turns``."""

    type_name = "action"

    def __init__(
        self,
        action_name: Text,
        policy: Optional[Text] = None,
        confidence: Optional[float] = None,
        timestamp: Optional[int] = None,
        metadata: Optional[Dict] = None,
    ):
        self.action_name = action_name
        self.policy = policy
        self.confidence = confidence
        self.unpredictable = False
        super().__init__(timestamp, metadata)

    def __str__(self):
        return "ActionExecuted(action: {}, policy: {}, confidence: {})".format(
            self.action_name, self.policy, self.confidence
        )

    def __hash__(self):
        return hash(self.action_name)

    def __eq__(self, other):
        if not isinstance(other, ActionExecuted):
            return False
        else:
            return self.action_name == other.action_name

    def as_story_string(self):
        return self.action_name

    @classmethod
    def _from_story_string(cls, parameters: Dict[Text, Any]) -> Optional[List[Event]]:

        return [
            ActionExecuted(
                parameters.get("name"),
                parameters.get("policy"),
                parameters.get("confidence"),
                parameters.get("timestamp"),
                parameters.get("metadata"),
            )
        ]

    def as_dict(self):
        d = super().as_dict()
        policy = None  # for backwards compatibility (persisted evemts)
        if hasattr(self, "policy"):
            policy = self.policy
        confidence = None
        if hasattr(self, "confidence"):
            confidence = self.confidence

        d.update({"name": self.action_name, "policy": policy, "confidence": confidence})
        return d

    def apply_to(self, tracker: "DialogueStateTracker") -> None:

        tracker.set_latest_action_name(self.action_name)
        tracker.clear_followup_action()


class AgentUttered(Event):
    """The agent has said something to the user.

    This class is not used in the story training as it is contained in the
    ``ActionExecuted`` class. An entry is made in the ``Tracker``."""

    type_name = "agent"

    def __init__(
        self,
        text: Optional[Text] = None,
        data: Optional[Any] = None,
        timestamp: Optional[int] = None,
        metadata: Optional[Dict[Text, Any]] = None,
    ) -> None:
        self.text = text
        self.data = data
        super().__init__(timestamp, metadata)

    def __hash__(self):
        return hash((self.text, jsonpickle.encode(self.data)))

    def __eq__(self, other):
        if not isinstance(other, AgentUttered):
            return False
        else:
            return (self.text, jsonpickle.encode(self.data)) == (
                other.text,
                jsonpickle.encode(other.data),
            )

    def __str__(self):
        return "AgentUttered(text: {}, data: {})".format(
            self.text, json.dumps(self.data)
        )

    def apply_to(self, tracker: "DialogueStateTracker") -> None:

        pass

    def as_story_string(self):
        return None

    def as_dict(self):
        d = super().as_dict()
        d.update({"text": self.text, "data": self.data})
        return d

    @staticmethod
    def empty():
        return AgentUttered()

    @classmethod
    def _from_parameters(cls, parameters):
        try:
            return AgentUttered(
                parameters.get("text"),
                parameters.get("data"),
                parameters.get("timestamp"),
                parameters.get("metadata"),
            )
        except KeyError as e:
            raise ValueError(f"Failed to parse agent uttered event. {e}")


class Form(Event):
    """If `name` is not None: activates a form with `name`
        else deactivates active form
    """

    type_name = "form"

    def __init__(
        self,
        name: Optional[Text],
        timestamp: Optional[int] = None,
        metadata: Optional[Dict[Text, Any]] = None,
    ) -> None:
        self.name = name
        super().__init__(timestamp, metadata)

    def __str__(self):
        return f"Form({self.name})"

    def __hash__(self):
        return hash(self.name)

    def __eq__(self, other):
        if not isinstance(other, Form):
            return False
        else:
            return self.name == other.name

    def as_story_string(self):
        props = json.dumps({"name": self.name})
        return f"{self.type_name}{props}"

    @classmethod
    def _from_story_string(cls, parameters):
        """Called to convert a parsed story line into an event."""
        return [
            Form(
                parameters.get("name"),
                parameters.get("timestamp"),
                parameters.get("metadata"),
            )
        ]

    def as_dict(self):
        d = super().as_dict()
        d.update({"name": self.name})
        return d

    def apply_to(self, tracker: "DialogueStateTracker") -> None:
        tracker.change_form_to(self.name)


class FormValidation(Event):
    """Event added by FormPolicy to notify form action
        whether or not to validate the user input"""

    type_name = "form_validation"

    def __init__(
        self,
        validate: bool,
        timestamp: Optional[int] = None,
        metadata: Optional[Dict[Text, Any]] = None,
    ) -> None:
        self.validate = validate
        super().__init__(timestamp, metadata)

    def __str__(self):
        return f"FormValidation({self.validate})"

    def __hash__(self):
        return hash(self.validate)

    def __eq__(self, other):
        return isinstance(other, FormValidation)

    def as_story_string(self):
        return None

    @classmethod
    def _from_parameters(cls, parameters):
        return FormValidation(
            parameters.get("validate"),
            parameters.get("timestamp"),
            parameters.get("metadata"),
        )

    def as_dict(self):
        d = super().as_dict()
        d.update({"validate": self.validate})
        return d

    def apply_to(self, tracker: "DialogueStateTracker") -> None:
        tracker.set_form_validation(self.validate)


class ActionExecutionRejected(Event):
    """Notify Core that the execution of the action has been rejected"""

    type_name = "action_execution_rejected"

    def __init__(
        self,
        action_name: Text,
        policy: Optional[Text] = None,
        confidence: Optional[float] = None,
        timestamp: Optional[int] = None,
        metadata: Optional[Dict[Text, Any]] = None,
    ) -> None:
        self.action_name = action_name
        self.policy = policy
        self.confidence = confidence
        super().__init__(timestamp, metadata)

    def __str__(self):
        return (
            "ActionExecutionRejected("
            "action: {}, policy: {}, confidence: {})"
            "".format(self.action_name, self.policy, self.confidence)
        )

    def __hash__(self):
        return hash(self.action_name)

    def __eq__(self, other):
        if not isinstance(other, ActionExecutionRejected):
            return False
        else:
            return self.action_name == other.action_name

    @classmethod
    def _from_parameters(cls, parameters):
        return ActionExecutionRejected(
            parameters.get("name"),
            parameters.get("policy"),
            parameters.get("confidence"),
            parameters.get("timestamp"),
            parameters.get("metadata"),
        )

    def as_story_string(self):
        return None

    def as_dict(self):
        d = super().as_dict()
        d.update(
            {
                "name": self.action_name,
                "policy": self.policy,
                "confidence": self.confidence,
            }
        )
        return d

    def apply_to(self, tracker: "DialogueStateTracker") -> None:
        tracker.reject_action(self.action_name)


class SessionStarted(Event):
    """Mark the beginning of a new conversation session."""

    type_name = "session_started"

    def __hash__(self) -> int:
        return hash(32143124320)

    def __eq__(self, other: Any) -> bool:
        return isinstance(other, SessionStarted)

    def __str__(self) -> Text:
        return "SessionStarted()"

    def as_story_string(self) -> NoReturn:
        raise NotImplementedError(
            f"'{self.type_name}' events cannot be serialised as story strings."
        )

    def apply_to(self, tracker: "DialogueStateTracker") -> None:
        from rasa.core.actions.action import (  # pytype: disable=pyi-error
            ACTION_LISTEN_NAME,
        )

        tracker.trigger_followup_action(ACTION_LISTEN_NAME)<|MERGE_RESOLUTION|>--- conflicted
+++ resolved
@@ -6,12 +6,10 @@
 import typing
 import uuid
 from dateutil import parser
-<<<<<<< HEAD
+
+from datetime import datetime
 from typing import List, Dict, Text, Any, Type, Optional, NoReturn
-=======
-from datetime import datetime
-from typing import List, Dict, Text, Any, Type, Optional
->>>>>>> 6e7ced4d
+
 
 from rasa.core import utils
 
