--- conflicted
+++ resolved
@@ -6,7 +6,6 @@
 import rasa.shared.utils.io
 from rasa.shared.constants import DOCS_URL_POLICIES, DOCS_URL_MIGRATION_GUIDE
 from rasa.shared.nlu.constants import INTENT_NAME_KEY
-from rasa.utils import common as common_utils
 from rasa.shared.core.constants import (
     USER_INTENT_BACK,
     USER_INTENT_RESTART,
@@ -95,11 +94,7 @@
         domain: Domain,
         interpreter: NaturalLanguageInterpreter,
         **kwargs: Any,
-<<<<<<< HEAD
-    ) -> Tuple[List[float], bool]:
-=======
     ) -> PolicyPrediction:
->>>>>>> 61fa7d60
         """Predicts the assigned action.
 
         If the current intent is assigned to an action that action will be
@@ -172,11 +167,7 @@
                 "There is no mapped action for the predicted intent, "
                 "'{}'.".format(intent)
             )
-<<<<<<< HEAD
-        return result, False
-=======
         return self._prediction(result)
->>>>>>> 61fa7d60
 
     def _metadata(self) -> Dict[Text, Any]:
         return {"priority": self.priority}
