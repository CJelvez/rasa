import logging
import os
import warnings
import typing
from collections import defaultdict, namedtuple
<<<<<<< HEAD
from typing import Any, Dict, List, Optional, Text, Tuple
=======
from typing import Any, Dict, List, Optional, Text, Tuple, Union
>>>>>>> 4830308f

import rasa.utils.io as io_utils
from rasa.nlu.constants import (
    EXTRACTOR,
    ENTITY_ATTRIBUTE_VALUE,
    ENTITY_ATTRIBUTE_TEXT,
    ENTITY_ATTRIBUTE_START,
    ENTITY_ATTRIBUTE_END,
    ENTITY_ATTRIBUTE_TYPE,
)
from rasa.constants import RESULTS_FILE, PERCENTAGE_KEY
from rasa.core.utils import pad_lists_to_size
from rasa.core.events import ActionExecuted, UserUttered
from rasa.nlu.training_data.formats.markdown import MarkdownWriter
from rasa.core.trackers import DialogueStateTracker
from rasa.utils.io import DEFAULT_ENCODING

if typing.TYPE_CHECKING:
    from rasa.core.agent import Agent
    from rasa.core.processor import MessageProcessor


CONFUSION_MATRIX_STORIES_FILE = "story_confusion_matrix.png"
REPORT_STORIES_FILE = "story_report.json"
FAILED_STORIES_FILE = "failed_stories.md"
SUCCESSFUL_STORIES_FILE = "successful_stories.md"


logger = logging.getLogger(__name__)

StoryEvaluation = namedtuple(
    "StoryEvaluation",
    [
        "evaluation_store",
        "failed_stories",
        "successful_stories",
        "action_list",
        "in_training_data_fraction",
    ],
)


class EvaluationStore:
    """Class storing action, intent and entity predictions and targets."""

    def __init__(
        self,
        action_predictions: Optional[List[Text]] = None,
        action_targets: Optional[List[Text]] = None,
        intent_predictions: Optional[List[Text]] = None,
        intent_targets: Optional[List[Text]] = None,
        entity_predictions: Optional[List[Dict[Text, Any]]] = None,
        entity_targets: Optional[List[Dict[Text, Any]]] = None,
    ) -> None:
        self.action_predictions = action_predictions or []
        self.action_targets = action_targets or []
        self.intent_predictions = intent_predictions or []
        self.intent_targets = intent_targets or []
        self.entity_predictions = entity_predictions or []
        self.entity_targets = entity_targets or []

    def add_to_store(
        self,
        action_predictions: Optional[Union[Text, List[Text]]] = None,
        action_targets: Optional[Union[Text, List[Text]]] = None,
        intent_predictions: Optional[Union[Text, List[Text]]] = None,
        intent_targets: Optional[Union[Text, List[Text]]] = None,
        entity_predictions: Optional[List[Dict[Text, Any]]] = None,
        entity_targets: Optional[List[Dict[Text, Any]]] = None,
    ) -> None:
        """Add items or lists of items to the store"""
        for k, v in locals().items():
            if k != "self" and v:
                attr = getattr(self, k)
                if isinstance(v, list):
                    attr.extend(v)
                else:
                    attr.append(v)

    def merge_store(self, other: "EvaluationStore") -> None:
        """Add the contents of other to self"""
        self.add_to_store(
            action_predictions=other.action_predictions,
            action_targets=other.action_targets,
            intent_predictions=other.intent_predictions,
            intent_targets=other.intent_targets,
            entity_predictions=other.entity_predictions,
            entity_targets=other.entity_targets,
        )

    def has_prediction_target_mismatch(self) -> bool:
        return (
            self.intent_predictions != self.intent_targets
            or self.entity_predictions != self.entity_targets
            or self.action_predictions != self.action_targets
        )

    def serialise(self) -> Tuple[List[Text], List[Text]]:
        """Turn targets and predictions to lists of equal size for sklearn."""

        targets = (
            self.action_targets
            + self.intent_targets
            + [
                MarkdownWriter.generate_entity_md(gold.get("text"), gold)
                for gold in self.entity_targets
            ]
        )
        predictions = (
            self.action_predictions
            + self.intent_predictions
            + [
                MarkdownWriter.generate_entity_md(predicted.get("text"), predicted)
                for predicted in self.entity_predictions
            ]
        )

        # sklearn does not cope with lists of unequal size, nor None values
        return pad_lists_to_size(targets, predictions, padding_value="None")


class WronglyPredictedAction(ActionExecuted):
    """The model predicted the wrong action.

    Mostly used to mark wrong predictions and be able to
    dump them as stories."""

    type_name = "wrong_action"

    def __init__(
        self, correct_action, predicted_action, policy, confidence, timestamp=None
    ) -> None:
        self.predicted_action = predicted_action
        super().__init__(correct_action, policy, confidence, timestamp=timestamp)

    def as_story_string(self) -> Text:
        return f"{self.action_name}   <!-- predicted: {self.predicted_action} -->"


class EndToEndUserUtterance(UserUttered):
    """End-to-end user utterance.

    Mostly used to print the full end-to-end user message in the
    `failed_stories.md` output file."""

    def as_story_string(self, e2e: bool = True) -> Text:
        return super().as_story_string(e2e=True)


class WronglyClassifiedUserUtterance(UserUttered):
    """The NLU model predicted the wrong user utterance.

    Mostly used to mark wrong predictions and be able to
    dump them as stories."""

    type_name = "wrong_utterance"

    def __init__(self, event: UserUttered, eval_store: EvaluationStore) -> None:

        if not eval_store.intent_predictions:
            self.predicted_intent = None
        else:
            self.predicted_intent = eval_store.intent_predictions[0]
        self.predicted_entities = eval_store.entity_predictions

        intent = {"name": eval_store.intent_targets[0]}

        super().__init__(
            event.text,
            intent,
            eval_store.entity_targets,
            event.parse_data,
            event.timestamp,
            event.input_channel,
        )

    def as_story_string(self, e2e: bool = True) -> Text:
        from rasa.core.events import md_format_message

        correct_message = md_format_message(self.text, self.intent, self.entities)
        predicted_message = md_format_message(
            self.text, self.predicted_intent, self.predicted_entities
        )
        return (
            f"{self.intent.get('name')}: {correct_message}   <!-- predicted: "
            f"{self.predicted_intent}: {predicted_message} -->"
        )


async def _generate_trackers(
    resource_name: Text,
    agent: "Agent",
    max_stories: Optional[int] = None,
    use_e2e: bool = False,
) -> List[Any]:
    from rasa.core.training.generator import TrainingDataGenerator

    from rasa.core import training

    story_graph = await training.extract_story_graph(
        resource_name, agent.domain, agent.interpreter, use_e2e
    )
    g = TrainingDataGenerator(
        story_graph,
        agent.domain,
        use_story_concatenation=False,
        augmentation_factor=0,
        tracker_limit=max_stories,
    )
    return g.generate()


def _clean_entity_results(
    text: Text, entity_results: List[Dict[Text, Any]]
) -> List[Dict[Text, Any]]:
    """Extract only the token variables from an entity dict."""
    cleaned_entities = []

    for r in tuple(entity_results):
        cleaned_entity = {ENTITY_ATTRIBUTE_TEXT: text}
        for k in (
            ENTITY_ATTRIBUTE_START,
            ENTITY_ATTRIBUTE_END,
            ENTITY_ATTRIBUTE_TYPE,
            ENTITY_ATTRIBUTE_VALUE,
        ):
            if k in set(r):
                if k == ENTITY_ATTRIBUTE_VALUE and EXTRACTOR in set(r):
                    # convert values to strings for evaluation as
                    # target values are all of type string
                    r[k] = str(r[k])
                cleaned_entity[k] = r[k]
        cleaned_entities.append(cleaned_entity)

    return cleaned_entities


def _collect_user_uttered_predictions(
    event: UserUttered,
    partial_tracker: DialogueStateTracker,
    fail_on_prediction_errors: bool,
) -> EvaluationStore:
    user_uttered_eval_store = EvaluationStore()

    intent_gold = event.parse_data.get("true_intent")
    predicted_intent = event.parse_data.get("intent", {}).get("name")

    if not predicted_intent:
        predicted_intent = [None]

    user_uttered_eval_store.add_to_store(
        intent_predictions=predicted_intent, intent_targets=intent_gold
    )

    entity_gold = event.parse_data.get("true_entities")
    predicted_entities = event.parse_data.get("entities")

    if entity_gold or predicted_entities:
        user_uttered_eval_store.add_to_store(
            entity_targets=_clean_entity_results(event.text, entity_gold),
            entity_predictions=_clean_entity_results(event.text, predicted_entities),
        )

    if user_uttered_eval_store.has_prediction_target_mismatch():
        partial_tracker.update(
            WronglyClassifiedUserUtterance(event, user_uttered_eval_store)
        )
        if fail_on_prediction_errors:
            raise ValueError(
                "NLU model predicted a wrong intent. Failed Story:"
                " \n\n{}".format(partial_tracker.export_stories())
            )
    else:
        end_to_end_user_utterance = EndToEndUserUtterance(
            event.text, event.intent, event.entities
        )
        partial_tracker.update(end_to_end_user_utterance)

    return user_uttered_eval_store


def _emulate_form_rejection(
    processor: "MessageProcessor", partial_tracker: DialogueStateTracker
) -> None:
    from rasa.core.policies.form_policy import FormPolicy
    from rasa.core.events import ActionExecutionRejected

    if partial_tracker.active_form.get("name"):
        for p in processor.policy_ensemble.policies:
            if isinstance(p, FormPolicy):
                # emulate form rejection
                partial_tracker.update(
                    ActionExecutionRejected(partial_tracker.active_form["name"])
                )
                # check if unhappy path is covered by the train stories
                if not p.state_is_unhappy(partial_tracker, processor.domain):
                    # this state is not covered by the stories
                    del partial_tracker.events[-1]
                    partial_tracker.active_form["rejected"] = False


def _collect_action_executed_predictions(
    processor: "MessageProcessor",
    partial_tracker: DialogueStateTracker,
    event: ActionExecuted,
    fail_on_prediction_errors: bool,
    circuit_breaker_tripped: bool,
) -> Tuple[EvaluationStore, Optional[Text], Optional[float]]:
    from rasa.core.policies.form_policy import FormPolicy

    action_executed_eval_store = EvaluationStore()

    gold = event.action_name

    if circuit_breaker_tripped:
        predicted = "circuit breaker tripped"
        policy = None
        confidence = None
    else:
        action, policy, confidence = processor.predict_next_action(partial_tracker)
        predicted = action.name()

        if policy and predicted != gold and FormPolicy.__name__ in policy:
            # FormPolicy predicted wrong action
            # but it might be Ok if form action is rejected
            _emulate_form_rejection(processor, partial_tracker)
            # try again
            action, policy, confidence = processor.predict_next_action(partial_tracker)
            predicted = action.name()

    action_executed_eval_store.add_to_store(
        action_predictions=predicted, action_targets=gold
    )

    if action_executed_eval_store.has_prediction_target_mismatch():
        partial_tracker.update(
            WronglyPredictedAction(
                gold, predicted, event.policy, event.confidence, event.timestamp
            )
        )
        if fail_on_prediction_errors:
            error_msg = (
                "Model predicted a wrong action. Failed Story: "
                "\n\n{}".format(partial_tracker.export_stories())
            )
            if FormPolicy.__name__ in policy:
                error_msg += (
                    "FormAction is not run during "
                    "evaluation therefore it is impossible to know "
                    "if validation failed or this story is wrong. "
                    "If the story is correct, add it to the "
                    "training stories and retrain."
                )
            raise ValueError(error_msg)
    else:
        partial_tracker.update(event)

    return action_executed_eval_store, policy, confidence


def _predict_tracker_actions(
    tracker: DialogueStateTracker,
    agent: "Agent",
    fail_on_prediction_errors: bool = False,
    use_e2e: bool = False,
) -> Tuple[EvaluationStore, DialogueStateTracker, List[Dict[Text, Any]]]:

    processor = agent.create_processor()
    tracker_eval_store = EvaluationStore()

    events = list(tracker.events)

    partial_tracker = DialogueStateTracker.from_events(
        tracker.sender_id,
        events[:1],
        agent.domain.slots,
        sender_source=tracker.sender_source,
    )

    tracker_actions = []
    should_predict_another_action = True
    num_predicted_actions = 0

    for event in events[1:]:
        if isinstance(event, ActionExecuted):
            circuit_breaker_tripped = processor.is_action_limit_reached(
                num_predicted_actions, should_predict_another_action
            )
            (
                action_executed_result,
                policy,
                confidence,
            ) = _collect_action_executed_predictions(
                processor,
                partial_tracker,
                event,
                fail_on_prediction_errors,
                circuit_breaker_tripped,
            )
            tracker_eval_store.merge_store(action_executed_result)
            tracker_actions.append(
                {
                    "action": action_executed_result.action_targets[0],
                    "predicted": action_executed_result.action_predictions[0],
                    "policy": policy,
                    "confidence": confidence,
                }
            )
            should_predict_another_action = processor.should_predict_another_action(
                action_executed_result.action_predictions[0]
            )
            num_predicted_actions += 1

        elif use_e2e and isinstance(event, UserUttered):
            user_uttered_result = _collect_user_uttered_predictions(
                event, partial_tracker, fail_on_prediction_errors
            )

            tracker_eval_store.merge_store(user_uttered_result)
        else:
            partial_tracker.update(event)
        if isinstance(event, UserUttered):
            num_predicted_actions = 0

    return tracker_eval_store, partial_tracker, tracker_actions


def _in_training_data_fraction(action_list: List[Dict[Text, Any]]) -> float:
    """Given a list of action items, returns the fraction of actions

    that were predicted using one of the Memoization policies."""
    from rasa.core.policies.ensemble import SimplePolicyEnsemble

    in_training_data = [
        a["action"]
        for a in action_list
        if a["policy"] and not SimplePolicyEnsemble.is_not_memo_policy(a["policy"])
    ]

    return len(in_training_data) / len(action_list)


def _collect_story_predictions(
    completed_trackers: List["DialogueStateTracker"],
    agent: "Agent",
    fail_on_prediction_errors: bool = False,
    use_e2e: bool = False,
) -> Tuple[StoryEvaluation, int]:
    """Test the stories from a file, running them through the stored model."""
    from rasa.test import get_evaluation_metrics
    from tqdm import tqdm

    story_eval_store = EvaluationStore()
    failed = []
    success = []
    correct_dialogues = []
    number_of_stories = len(completed_trackers)

    logger.info(f"Evaluating {number_of_stories} stories\nProgress:")

    action_list = []

    for tracker in tqdm(completed_trackers):
        tracker_results, predicted_tracker, tracker_actions = _predict_tracker_actions(
            tracker, agent, fail_on_prediction_errors, use_e2e
        )

        story_eval_store.merge_store(tracker_results)

        action_list.extend(tracker_actions)

        if tracker_results.has_prediction_target_mismatch():
            # there is at least one wrong prediction
            failed.append(predicted_tracker)
            correct_dialogues.append(0)
        else:
            correct_dialogues.append(1)
            success.append(predicted_tracker)

    logger.info("Finished collecting predictions.")
    with warnings.catch_warnings():
        from sklearn.exceptions import UndefinedMetricWarning

        warnings.simplefilter("ignore", UndefinedMetricWarning)
        report, precision, f1, accuracy = get_evaluation_metrics(
            [1] * len(completed_trackers), correct_dialogues
        )

    in_training_data_fraction = _in_training_data_fraction(action_list)

    _log_evaluation_table(
        [1] * len(completed_trackers),
        "END-TO-END" if use_e2e else "CONVERSATION",
        report,
        precision,
        f1,
        accuracy,
        in_training_data_fraction,
        include_report=False,
    )

    return (
        StoryEvaluation(
            evaluation_store=story_eval_store,
            failed_stories=failed,
            successful_stories=success,
            action_list=action_list,
            in_training_data_fraction=in_training_data_fraction,
        ),
        number_of_stories,
    )


def _log_stories(
    stories: List[DialogueStateTracker], filename: Text, out_directory: Text
) -> None:
    """Write given stories to the given file."""
    if not out_directory:
        return

    with open(
        os.path.join(out_directory, filename), "w", encoding=DEFAULT_ENCODING
    ) as f:
        if not stories:
            f.write("<!-- No stories found. -->")

        for story in stories:
            f.write(story.export_stories(include_source=True))
            f.write("\n\n")


async def test(
    stories: Text,
    agent: "Agent",
    max_stories: Optional[int] = None,
    out_directory: Optional[Text] = None,
    fail_on_prediction_errors: bool = False,
    e2e: bool = False,
    disable_plotting: bool = False,
    successes: bool = False,
    errors: bool = True,
) -> Dict[Text, Any]:
    """Run the evaluation of the stories, optionally plot the results.

    Args:
        stories: the stories to evaulate on
        agent: the agent
        max_stories: maximum number of stories to consider
        out_directory: path to directory to results to
        fail_on_prediction_errors: boolean indicating whether to fail on prediction
            errors or not
        e2e: boolean indicating whether to use end to end evaluation or not
        disable_plotting: boolean indicating whether to disable plotting or not
        successes: boolean indicating whether to write down successful predictions or
            not
        errors: boolean indicating whether to write down incorrect predictions or not

    Returns:
        Evaluation summary.
    """
    from rasa.test import get_evaluation_metrics

    completed_trackers = await _generate_trackers(stories, agent, max_stories, e2e)

    story_evaluation, _ = _collect_story_predictions(
        completed_trackers, agent, fail_on_prediction_errors, e2e
    )

    evaluation_store = story_evaluation.evaluation_store

    with warnings.catch_warnings():
        from sklearn.exceptions import UndefinedMetricWarning

        warnings.simplefilter("ignore", UndefinedMetricWarning)

        targets, predictions = evaluation_store.serialise()

        if out_directory:
            report, precision, f1, accuracy = get_evaluation_metrics(
                targets, predictions, output_dict=True
            )

            report_filename = os.path.join(out_directory, REPORT_STORIES_FILE)
            io_utils.dump_obj_as_json_to_file(report_filename, report)
            logger.info(f"Stories report saved to {report_filename}.")
        else:
            report, precision, f1, accuracy = get_evaluation_metrics(
                targets, predictions, output_dict=True
            )

    _log_evaluation_table(
        evaluation_store.action_targets,
        "ACTION",
        report,
        precision,
        f1,
        accuracy,
        story_evaluation.in_training_data_fraction,
        include_report=False,
    )

    if not disable_plotting:
        _plot_story_evaluation(
            evaluation_store.action_targets,
            evaluation_store.action_predictions,
            out_directory,
        )

    if errors:
        _log_stories(
            story_evaluation.failed_stories, FAILED_STORIES_FILE, out_directory
        )
    if successes:
        _log_stories(
            story_evaluation.successful_stories, SUCCESSFUL_STORIES_FILE, out_directory
        )

    return {
        "report": report,
        "precision": precision,
        "f1": f1,
        "accuracy": accuracy,
        "actions": story_evaluation.action_list,
        "in_training_data_fraction": story_evaluation.in_training_data_fraction,
        "is_end_to_end_evaluation": e2e,
    }


def _log_evaluation_table(
    golds: List[Any],
    name: Text,
    report: Dict[Text, Any],
    precision: float,
    f1: float,
    accuracy: float,
    in_training_data_fraction: float,
    include_report: bool = True,
) -> None:  # pragma: no cover
    """Log the sklearn evaluation metrics."""
    logger.info(f"Evaluation Results on {name} level:")
    logger.info(f"\tCorrect:          {int(len(golds) * accuracy)} / {len(golds)}")
    logger.info(f"\tF1-Score:         {f1:.3f}")
    logger.info(f"\tPrecision:        {precision:.3f}")
    logger.info(f"\tAccuracy:         {accuracy:.3f}")
    logger.info(f"\tIn-data fraction: {in_training_data_fraction:.3g}")

    if include_report:
        logger.info(f"\tClassification report: \n{report}")


def _plot_story_evaluation(
    targets: List[Text], predictions: List[Text], output_directory: Optional[Text]
) -> None:
    """Plot a confusion matrix of story evaluation."""
    from sklearn.metrics import confusion_matrix
    from sklearn.utils.multiclass import unique_labels
    from rasa.utils.plotting import plot_confusion_matrix

    confusion_matrix_filename = CONFUSION_MATRIX_STORIES_FILE
    if output_directory:
        confusion_matrix_filename = os.path.join(
            output_directory, confusion_matrix_filename
        )

    cnf_matrix = confusion_matrix(targets, predictions)

    plot_confusion_matrix(
        cnf_matrix,
        classes=unique_labels(targets, predictions),
        title="Action Confusion matrix",
        output_file=confusion_matrix_filename,
    )


async def compare_models_in_dir(
    model_dir: Text, stories_file: Text, output: Text
) -> None:
    """Evaluate multiple trained models in a directory on a test set.

    Args:
        model_dir: path to directory that contains the models to evaluate
        stories_file: path to the story file
        output: output directory to store results to
    """
    number_correct = defaultdict(list)

    for run in io_utils.list_subdirectories(model_dir):
        number_correct_in_run = defaultdict(list)

        for model in sorted(io_utils.list_files(run)):
            if not model.endswith("tar.gz"):
                continue

            # The model files are named like <config-name>PERCENTAGE_KEY<number>.tar.gz
            # Remove the percentage key and number from the name to get the config name
            config_name = os.path.basename(model).split(PERCENTAGE_KEY)[0]
            number_of_correct_stories = await _evaluate_core_model(model, stories_file)
            number_correct_in_run[config_name].append(number_of_correct_stories)

        for k, v in number_correct_in_run.items():
            number_correct[k].append(v)

    io_utils.dump_obj_as_json_to_file(
        os.path.join(output, RESULTS_FILE), number_correct
    )


async def compare_models(models: List[Text], stories_file: Text, output: Text) -> None:
    """Evaluate provided trained models on a test set.

    Args:
        models: list of trained model paths
        stories_file: path to the story file
        output: output directory to store results to
    """
    number_correct = defaultdict(list)

    for model in models:
        number_of_correct_stories = await _evaluate_core_model(model, stories_file)
        number_correct[os.path.basename(model)].append(number_of_correct_stories)

    io_utils.dump_obj_as_json_to_file(
        os.path.join(output, RESULTS_FILE), number_correct
    )


async def _evaluate_core_model(model: Text, stories_file: Text) -> int:
    from rasa.core.agent import Agent

    logger.info(f"Evaluating model '{model}'")

    agent = Agent.load(model)
    completed_trackers = await _generate_trackers(stories_file, agent)
    story_eval_store, number_of_stories = _collect_story_predictions(
        completed_trackers, agent
    )
    failed_stories = story_eval_store.failed_stories
    return number_of_stories - len(failed_stories)


if __name__ == "__main__":
    raise RuntimeError(
        "Calling `rasa.core.test` directly is no longer supported. Please use "
        "`rasa test` to test a combined Core and NLU model or `rasa test core` "
        "to test a Core model."
    )<|MERGE_RESOLUTION|>--- conflicted
+++ resolved
@@ -3,11 +3,7 @@
 import warnings
 import typing
 from collections import defaultdict, namedtuple
-<<<<<<< HEAD
-from typing import Any, Dict, List, Optional, Text, Tuple
-=======
 from typing import Any, Dict, List, Optional, Text, Tuple, Union
->>>>>>> 4830308f
 
 import rasa.utils.io as io_utils
 from rasa.nlu.constants import (
