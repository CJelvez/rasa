--- conflicted
+++ resolved
@@ -26,21 +26,6 @@
 
 
 class Featurizer(Component):
-<<<<<<< HEAD
-=======
-    def __init__(self, component_config: Optional[Dict[Text, Any]] = None) -> None:
-        super(Featurizer, self).__init__(component_config)
-
-        try:
-            self.return_sequence = self.component_config["return_sequence"]
-        except KeyError:
-            warnings.warn(
-                "No default value for 'return_sequence' was set. Please, "
-                "add it to the default dict of the featurizer and set it to 'False'."
-            )
-            self.return_sequence = False
-
->>>>>>> 64f3927c
     @staticmethod
     def _combine_with_existing_dense_features(
         message: Message,
