--- conflicted
+++ resolved
@@ -8,7 +8,6 @@
 
 import rasa.nlu.utils
 from rasa.utils.common import raise_warning, lazy_property
-<<<<<<< HEAD
 from rasa.nlu.constants import (
     RESPONSE,
     RESPONSE_KEY_ATTRIBUTE,
@@ -16,10 +15,9 @@
     ENTITY_ATTRIBUTE_TYPE,
     ENTITY_ATTRIBUTE_GROUP,
     ENTITY_ATTRIBUTE_ROLE,
+    INTENT,
+    ENTITIES,
 )
-=======
-from rasa.nlu.constants import ENTITIES, INTENT, RESPONSE, RESPONSE_KEY_ATTRIBUTE
->>>>>>> d55e8686
 from rasa.nlu.training_data.message import Message
 from rasa.nlu.training_data.util import check_duplicate_synonym
 from rasa.nlu.utils import list_to_str
