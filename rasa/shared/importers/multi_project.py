import logging
from functools import reduce
from typing import Text, Set, Dict, Optional, List, Union, Any
import os

import rasa.shared.data
import rasa.shared.utils.io
from rasa.shared.core.domain import Domain
from rasa.shared.importers.importer import TrainingDataImporter
from rasa.shared.importers import utils
from rasa.shared.nlu.training_data.training_data import TrainingDataFull
from rasa.shared.core.training_data.structures import StoryGraph
from rasa.shared.utils.common import mark_as_experimental_feature

logger = logging.getLogger(__name__)


class MultiProjectImporter(TrainingDataImporter):
    def __init__(
        self,
        config_file: Text,
        domain_path: Optional[Text] = None,
        training_data_paths: Optional[Union[List[Text], Text]] = None,
        project_directory: Optional[Text] = None,
    ):
        self.config = rasa.shared.utils.io.read_model_configuration(config_file)
        if domain_path:
            self._domain_paths = [domain_path]
        else:
            self._domain_paths = []
        self._story_paths = []
        self._e2e_story_paths = []
        self._nlu_paths = []
        self._imports = []
        self._additional_paths = training_data_paths or []
        self._project_directory = project_directory or os.path.dirname(config_file)

        self._init_from_dict(self.config, self._project_directory)

        extra_nlu_files = rasa.shared.data.get_data_files(
            training_data_paths, rasa.shared.data.is_nlu_file
        )
        extra_story_files = rasa.shared.data.get_data_files(
            training_data_paths, rasa.shared.data.is_story_file
        )
        self._story_paths += extra_story_files
        self._nlu_paths += extra_nlu_files

        logger.debug(
            "Selected projects: {}".format("".join([f"\n-{i}" for i in self._imports]))
        )

        mark_as_experimental_feature(feature_name="MultiProjectImporter")

    def _init_from_path(self, path: Text) -> None:
        if os.path.isfile(path):
            self._init_from_file(path)
        elif os.path.isdir(path):
            self._init_from_directory(path)

    def _init_from_file(self, path: Text) -> None:
        path = os.path.abspath(path)
        if os.path.exists(path) and rasa.shared.data.is_config_file(path):
            config = rasa.shared.utils.io.read_config_file(path)

            parent_directory = os.path.dirname(path)
            self._init_from_dict(config, parent_directory)
        else:
            rasa.shared.utils.io.raise_warning(
                f"'{path}' does not exist or is not a valid config file."
            )

    def _init_from_dict(self, _dict: Dict[Text, Any], parent_directory: Text) -> None:
        imports = _dict.get("imports") or []
        imports = [os.path.join(parent_directory, i) for i in imports]
        # clean out relative paths
        imports = [os.path.abspath(i) for i in imports]

        # remove duplication
        import_candidates = []
        for i in imports:
            if i not in import_candidates and not self._is_explicitly_imported(i):
                import_candidates.append(i)

        self._imports.extend(import_candidates)

        # import config files from paths which have not been processed so far
        for p in import_candidates:
            self._init_from_path(p)

    def _is_explicitly_imported(self, path: Text) -> bool:
        return not self.no_skills_selected() and self.is_imported(path)

    def _init_from_directory(self, path: Text):
        for parent, _, files in os.walk(path, followlinks=True):
            for file in files:
                full_path = os.path.join(parent, file)
                if not self.is_imported(full_path):
                    # Check next file
                    continue

                if rasa.shared.data.is_test_stories_file(full_path):
                    self._e2e_story_paths.append(full_path)
                elif Domain.is_domain_file(full_path):
                    self._domain_paths.append(full_path)
                elif rasa.shared.data.is_nlu_file(full_path):
                    self._nlu_paths.append(full_path)
                elif rasa.shared.data.is_story_file(full_path):
                    self._story_paths.append(full_path)
                elif rasa.shared.data.is_config_file(full_path):
                    self._init_from_file(full_path)

    def no_skills_selected(self) -> bool:
        return not self._imports

    def training_paths(self) -> Set[Text]:
        """Returns the paths which should be searched for training data."""

        # only include extra paths if they are not part of the current project directory
        training_paths = {
            i
            for i in self._imports
            if not self._project_directory or self._project_directory not in i
        }

        if self._project_directory:
            training_paths.add(self._project_directory)

        return training_paths

    def is_imported(self, path: Text) -> bool:
        """
        Checks whether a path is imported by a skill.
        Args:
            path: File or directory path which should be checked.

        Returns:
            `True` if path is imported by a skill, `False` if not.
        """
        absolute_path = os.path.abspath(path)

        return (
            self.no_skills_selected()
            or self._is_in_project_directory(absolute_path)
            or self._is_in_additional_paths(absolute_path)
            or self._is_in_imported_paths(absolute_path)
        )

    def _is_in_project_directory(self, path: Text) -> bool:
        if os.path.isfile(path):
            parent_directory = os.path.abspath(os.path.dirname(path))

            return parent_directory == self._project_directory
        else:
            return path == self._project_directory

    def _is_in_additional_paths(self, path: Text) -> bool:
        included = path in self._additional_paths

        if not included and os.path.isfile(path):
            parent_directory = os.path.abspath(os.path.dirname(path))
            included = parent_directory in self._additional_paths

        return included

    def _is_in_imported_paths(self, path) -> bool:
        return any(
            [rasa.shared.utils.io.is_subdirectory(path, i) for i in self._imports]
        )

    def add_import(self, path: Text) -> None:
        self._imports.append(path)

    async def get_domain(self) -> Domain:
        """Retrieves model domain (see parent class for full docstring)."""
        domains = [Domain.load(path) for path in self._domain_paths]
        return reduce(
            lambda merged, other: merged.merge(other), domains, Domain.empty()
        )

    async def get_stories(
        self,
        template_variables: Optional[Dict] = None,
        use_e2e: bool = False,
        exclusion_percentage: Optional[int] = None,
    ) -> StoryGraph:
        """Retrieves training stories / rules (see parent class for full docstring)."""
        return await utils.story_graph_from_paths(
            self._story_paths,
            await self.get_domain(),
            template_variables,
            use_e2e,
            exclusion_percentage,
        )

    async def get_conversation_tests(self) -> StoryGraph:
        """Retrieves conversation test stories (see parent class for full docstring)."""
        return await utils.story_graph_from_paths(
            self._e2e_story_paths, await self.get_domain(), use_e2e=True,
        )

    async def get_config(self) -> Dict:
<<<<<<< HEAD
        """Retrieves the configuration that should be used for the training.

        Returns:
            The configuration as dictionary.
        """
        return self.config

    async def get_nlu_data(self, language: Optional[Text] = "en") -> TrainingDataFull:
        """Retrieves the NLU training data that should be used for training.

        Args:
            language: Can be used to only load training data for a certain language.

        Returns:
            Loaded NLU `TrainingData`.
        """
=======
        """Retrieves model config (see parent class for full docstring)."""
        return self.config

    async def get_nlu_data(self, language: Optional[Text] = "en") -> TrainingData:
        """Retrieves NLU training data (see parent class for full docstring)."""
>>>>>>> 74ce5592
        return utils.training_data_from_paths(self._nlu_paths, language)<|MERGE_RESOLUTION|>--- conflicted
+++ resolved
@@ -200,28 +200,9 @@
         )
 
     async def get_config(self) -> Dict:
-<<<<<<< HEAD
-        """Retrieves the configuration that should be used for the training.
-
-        Returns:
-            The configuration as dictionary.
-        """
-        return self.config
-
-    async def get_nlu_data(self, language: Optional[Text] = "en") -> TrainingDataFull:
-        """Retrieves the NLU training data that should be used for training.
-
-        Args:
-            language: Can be used to only load training data for a certain language.
-
-        Returns:
-            Loaded NLU `TrainingData`.
-        """
-=======
         """Retrieves model config (see parent class for full docstring)."""
         return self.config
 
-    async def get_nlu_data(self, language: Optional[Text] = "en") -> TrainingData:
+    async def get_nlu_data(self, language: Optional[Text] = "en") -> TrainingDataFull:
         """Retrieves NLU training data (see parent class for full docstring)."""
->>>>>>> 74ce5592
         return utils.training_data_from_paths(self._nlu_paths, language)