--- conflicted
+++ resolved
@@ -234,17 +234,6 @@
         return sequence_features, sentence_features
 
     def get_all_features(
-<<<<<<< HEAD
-        self, attribute: Text, featurizers: Optional[List[Text]] = None
-    ) -> List["Features"]:
-        sparse_features = self.get_sparse_features(attribute, featurizers)
-        dense_features = self.get_dense_features(attribute, featurizers)
-
-        return [f for f in sparse_features + dense_features if f is not None]
-
-    def features_present(
-=======
->>>>>>> 395f768d
         self, attribute: Text, featurizers: Optional[List[Text]] = None
     ) -> List["Features"]:
         """Gets all features for the attribute given the list of featurizers.
