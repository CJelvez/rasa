from pathlib import Path
import copy
import numpy as np
from typing import Optional, Text, Dict, Any, Union, List, Tuple, TYPE_CHECKING

import rasa.shared.utils.common
import rasa.shared.utils.io
import rasa.nlu.utils.bilou_utils
from rasa.shared.constants import (
    NEXT_MAJOR_VERSION_FOR_DEPRECATIONS,
    DOCS_URL_MIGRATION_GUIDE_WEIGHT_SPARSITY,
)
from rasa.nlu.constants import NUMBER_OF_SUB_TOKENS
import rasa.utils.io as io_utils
from rasa.utils.tensorflow.constants import (
    LOSS_TYPE,
    SIMILARITY_TYPE,
    EVAL_NUM_EXAMPLES,
    EVAL_NUM_EPOCHS,
    EPOCHS,
    SOFTMAX,
    MARGIN,
    AUTO,
    INNER,
    LINEAR_NORM,
    COSINE,
    SEQUENCE,
    CROSS_ENTROPY,
    TRANSFORMER_SIZE,
    NUM_TRANSFORMER_LAYERS,
    DENSE_DIMENSION,
    CONSTRAIN_SIMILARITIES,
    MODEL_CONFIDENCE,
<<<<<<< HEAD
    CHECKPOINT_MODEL,
=======
    WEIGHT_SPARSITY,
    CONNECTION_DENSITY,
>>>>>>> 6a73b2e7
)
from rasa.utils.tensorflow.callback import RasaTrainingLogger, RasaModelCheckpoint
from rasa.utils.tensorflow.data_generator import RasaBatchDataGenerator
from rasa.utils.tensorflow.model_data import RasaModelData
from rasa.shared.nlu.constants import (
    ACTION_NAME,
    INTENT,
    ENTITIES,
    SPLIT_ENTITIES_BY_COMMA,
)
from rasa.shared.core.constants import ACTIVE_LOOP, SLOTS
from rasa.core.constants import DIALOGUE
from rasa.shared.exceptions import InvalidConfigException

if TYPE_CHECKING:
    from rasa.nlu.extractors.extractor import EntityTagSpec
    from rasa.nlu.tokenizers.tokenizer import Token
    from tensorflow.keras.callbacks import Callback


def normalize(values: np.ndarray, ranking_length: Optional[int] = 0) -> np.ndarray:
    """Normalizes an array of positive numbers over the top `ranking_length` values.

    Other values will be set to 0.
    """
    new_values = values.copy()  # prevent mutation of the input
    if 0 < ranking_length < len(new_values):
        ranked = sorted(new_values, reverse=True)
        new_values[new_values < ranked[ranking_length - 1]] = 0

    if np.sum(new_values) > 0:
        new_values = new_values / np.sum(new_values)

    return new_values


def update_similarity_type(config: Dict[Text, Any]) -> Dict[Text, Any]:
    """
    If SIMILARITY_TYPE is set to 'auto', update the SIMILARITY_TYPE depending
    on the LOSS_TYPE.
    Args:
        config: model configuration

    Returns: updated model configuration
    """
    if config.get(SIMILARITY_TYPE) == AUTO:
        if config[LOSS_TYPE] == CROSS_ENTROPY:
            config[SIMILARITY_TYPE] = INNER
        elif config[LOSS_TYPE] == MARGIN:
            config[SIMILARITY_TYPE] = COSINE

    return config


def update_deprecated_loss_type(config: Dict[Text, Any]) -> Dict[Text, Any]:
    """Updates LOSS_TYPE to 'cross_entropy' if it is set to 'softmax'.

    Args:
        config: model configuration

    Returns:
        updated model configuration
    """
    if config.get(LOSS_TYPE) == SOFTMAX:
        rasa.shared.utils.io.raise_deprecation_warning(
            f"`{LOSS_TYPE}={SOFTMAX}` is deprecated. "
            f"Please update your configuration file to use"
            f"`{LOSS_TYPE}={CROSS_ENTROPY}` instead.",
            warn_until_version=NEXT_MAJOR_VERSION_FOR_DEPRECATIONS,
        )
        config[LOSS_TYPE] = CROSS_ENTROPY

    return config


def update_deprecated_sparsity_to_density(config: Dict[Text, Any]) -> Dict[Text, Any]:
    """Updates `WEIGHT_SPARSITY` to `CONNECTION_DENSITY = 1 - WEIGHT_SPARSITY`.

    Args:
        config: model configuration

    Returns:
        Updated model configuration
    """
    if WEIGHT_SPARSITY in config:
        rasa.shared.utils.io.raise_deprecation_warning(
            f"`{WEIGHT_SPARSITY}` is deprecated."
            f"Please update your configuration file to use"
            f"`{CONNECTION_DENSITY}` instead.",
            warn_until_version=NEXT_MAJOR_VERSION_FOR_DEPRECATIONS,
            docs=DOCS_URL_MIGRATION_GUIDE_WEIGHT_SPARSITY,
        )
        config[CONNECTION_DENSITY] = 1.0 - config[WEIGHT_SPARSITY]

    return config


def align_token_features(
    list_of_tokens: List[List["Token"]],
    in_token_features: np.ndarray,
    shape: Optional[Tuple] = None,
) -> np.ndarray:
    """Align token features to match tokens.

    ConveRTTokenizer, LanguageModelTokenizers might split up tokens into sub-tokens.
    We need to take the mean of the sub-token vectors and take that as token vector.

    Args:
        list_of_tokens: tokens for examples
        in_token_features: token features from ConveRT
        shape: shape of feature matrix

    Returns:
        Token features.
    """
    if shape is None:
        shape = in_token_features.shape
    out_token_features = np.zeros(shape)

    for example_idx, example_tokens in enumerate(list_of_tokens):
        offset = 0
        for token_idx, token in enumerate(example_tokens):
            number_sub_words = token.get(NUMBER_OF_SUB_TOKENS, 1)

            if number_sub_words > 1:
                token_start_idx = token_idx + offset
                token_end_idx = token_idx + offset + number_sub_words

                mean_vec = np.mean(
                    in_token_features[example_idx][token_start_idx:token_end_idx],
                    axis=0,
                )

                offset += number_sub_words - 1

                out_token_features[example_idx][token_idx] = mean_vec
            else:
                out_token_features[example_idx][token_idx] = in_token_features[
                    example_idx
                ][token_idx + offset]

    return out_token_features


def update_evaluation_parameters(config: Dict[Text, Any]) -> Dict[Text, Any]:
    """
    If EVAL_NUM_EPOCHS is set to -1, evaluate at the end of the training.

    Args:
        config: model configuration

    Returns: updated model configuration
    """

    if config[EVAL_NUM_EPOCHS] == -1:
        config[EVAL_NUM_EPOCHS] = config[EPOCHS]
    elif config[EVAL_NUM_EPOCHS] < 1:
        raise ValueError(
            f"'{EVAL_NUM_EPOCHS}' is set to "
            f"'{config[EVAL_NUM_EPOCHS]}'. "
            f"Only values > 1 are allowed for this configuration value."
        )
    if config[CHECKPOINT_MODEL] and config[EVAL_NUM_EXAMPLES] == 0:
        config[CHECKPOINT_MODEL] = False
    return config


def load_tf_hub_model(model_url: Text) -> Any:
    """Load model from cache if possible, otherwise from TFHub"""

    import tensorflow_hub as tfhub

    # needed to load the ConveRT model
    # noinspection PyUnresolvedReferences
    import tensorflow_text  # noqa: F401
    import os

    # required to take care of cases when other files are already
    # stored in the default TFHUB_CACHE_DIR
    try:
        return tfhub.load(model_url)
    except OSError:
        directory = io_utils.create_temporary_directory()
        os.environ["TFHUB_CACHE_DIR"] = directory
        return tfhub.load(model_url)


def _replace_deprecated_option(
    old_option: Text,
    new_option: Union[Text, List[Text]],
    config: Dict[Text, Any],
    warn_until_version: Text = NEXT_MAJOR_VERSION_FOR_DEPRECATIONS,
) -> Dict[Text, Any]:
    if old_option not in config:
        return {}

    if isinstance(new_option, str):
        rasa.shared.utils.io.raise_deprecation_warning(
            f"Option '{old_option}' got renamed to '{new_option}'. "
            f"Please update your configuration file.",
            warn_until_version=warn_until_version,
        )
        return {new_option: config[old_option]}

    rasa.shared.utils.io.raise_deprecation_warning(
        f"Option '{old_option}' got renamed to "
        f"a dictionary '{new_option[0]}' with a key '{new_option[1]}'. "
        f"Please update your configuration file.",
        warn_until_version=warn_until_version,
    )
    return {new_option[0]: {new_option[1]: config[old_option]}}


def check_deprecated_options(config: Dict[Text, Any]) -> Dict[Text, Any]:
    """Update the config according to changed config params.

    If old model configuration parameters are present in the provided config, replace
    them with the new parameters and log a warning.

    Args:
        config: model configuration

    Returns: updated model configuration
    """
    # note: call _replace_deprecated_option() here when there are options to deprecate

    return config


def check_core_deprecated_options(config: Dict[Text, Any]) -> Dict[Text, Any]:
    """Update the core config according to changed config params.

    If old model configuration parameters are present in the provided config, replace
    them with the new parameters and log a warning.

    Args:
        config: model configuration

    Returns: updated model configuration
    """
    # note: call _replace_deprecated_option() here when there are options to deprecate
    new_config = {}
    if isinstance(config.get(TRANSFORMER_SIZE), int):
        new_config = override_defaults(
            new_config,
            _replace_deprecated_option(
                TRANSFORMER_SIZE, [TRANSFORMER_SIZE, DIALOGUE], config
            ),
        )

    if isinstance(config.get(NUM_TRANSFORMER_LAYERS), int):
        new_config = override_defaults(
            new_config,
            _replace_deprecated_option(
                NUM_TRANSFORMER_LAYERS, [NUM_TRANSFORMER_LAYERS, DIALOGUE], config
            ),
        )

    if isinstance(config.get(DENSE_DIMENSION), int):
        new_config = override_defaults(
            new_config,
            _replace_deprecated_option(
                DENSE_DIMENSION, [DENSE_DIMENSION, INTENT], config
            ),
        )
        new_config = override_defaults(
            new_config,
            _replace_deprecated_option(
                DENSE_DIMENSION, [DENSE_DIMENSION, ACTION_NAME], config
            ),
        )
        new_config = override_defaults(
            new_config,
            _replace_deprecated_option(
                DENSE_DIMENSION, [DENSE_DIMENSION, ENTITIES], config
            ),
        )
        new_config = override_defaults(
            new_config,
            _replace_deprecated_option(
                DENSE_DIMENSION, [DENSE_DIMENSION, SLOTS], config
            ),
        )
        new_config = override_defaults(
            new_config,
            _replace_deprecated_option(
                DENSE_DIMENSION, [DENSE_DIMENSION, ACTIVE_LOOP], config
            ),
        )

    config.update(new_config)
    return config


def entity_label_to_tags(
    model_predictions: Dict[Text, Any],
    entity_tag_specs: List["EntityTagSpec"],
    bilou_flag: bool = False,
    prediction_index: int = 0,
) -> Tuple[Dict[Text, List[Text]], Dict[Text, List[float]]]:
    """Convert the output predictions for entities to the actual entity tags.

    Args:
        model_predictions: the output predictions using the entity tag indices
        entity_tag_specs: the entity tag specifications
        bilou_flag: if 'True', the BILOU tagging schema was used
        prediction_index: the index in the batch of predictions
            to use for entity extraction

    Returns:
        A map of entity tag type, e.g. entity, role, group, to actual entity tags and
        confidences.
    """
    predicted_tags = {}
    confidence_values = {}

    for tag_spec in entity_tag_specs:
        predictions = model_predictions[f"e_{tag_spec.tag_name}_ids"]
        confidences = model_predictions[f"e_{tag_spec.tag_name}_scores"]

        if not np.any(predictions):
            continue

        confidences = [float(c) for c in confidences[prediction_index]]
        tags = [tag_spec.ids_to_tags[p] for p in predictions[prediction_index]]

        if bilou_flag:
            (
                tags,
                confidences,
            ) = rasa.nlu.utils.bilou_utils.ensure_consistent_bilou_tagging(
                tags, confidences
            )

        predicted_tags[tag_spec.tag_name] = tags
        confidence_values[tag_spec.tag_name] = confidences

    return predicted_tags, confidence_values


def override_defaults(
    defaults: Optional[Dict[Text, Any]], custom: Optional[Dict[Text, Any]]
) -> Dict[Text, Any]:
    """Override default config with the given config.

    We cannot use `dict.update` method because configs contain nested dicts.

    Args:
        defaults: default config
        custom: user config containing new parameters

    Returns:
        updated config
    """
    if defaults:
        config = copy.deepcopy(defaults)
    else:
        config = {}

    if custom:
        for key in custom.keys():
            if isinstance(config.get(key), dict):
                config[key].update(custom[key])
            else:
                config[key] = custom[key]

    return config


def create_data_generators(
    model_data: RasaModelData,
    batch_sizes: Union[int, List[int]],
    epochs: int,
    batch_strategy: Text = SEQUENCE,
    eval_num_examples: int = 0,
    random_seed: Optional[int] = None,
    shuffle: bool = True,
) -> Tuple[RasaBatchDataGenerator, Optional[RasaBatchDataGenerator]]:
    """Create data generators for train and optional validation data.

    Args:
        model_data: The model data to use.
        batch_sizes: The batch size(s).
        epochs: The number of epochs to train.
        batch_strategy: The batch strategy to use.
        eval_num_examples: Number of examples to use for validation data.
        random_seed: The random seed.
        shuffle: Whether to shuffle data inside the data generator.

    Returns:
        The training data generator and optional validation data generator.
    """
    validation_data_generator = None
    if eval_num_examples > 0:
        model_data, evaluation_model_data = model_data.split(
            eval_num_examples, random_seed,
        )
        validation_data_generator = RasaBatchDataGenerator(
            evaluation_model_data,
            batch_size=batch_sizes,
            epochs=epochs,
            batch_strategy=batch_strategy,
            shuffle=shuffle,
        )

    data_generator = RasaBatchDataGenerator(
        model_data,
        batch_size=batch_sizes,
        epochs=epochs,
        batch_strategy=batch_strategy,
        shuffle=shuffle,
    )

    return data_generator, validation_data_generator


def create_common_callbacks(
    epochs: int,
    tensorboard_log_dir: Optional[Text] = None,
    tensorboard_log_level: Optional[Text] = None,
    checkpoint_dir: Optional[Path] = None,
) -> List["Callback"]:
    """Create common callbacks.

    The following callbacks are created:
    - RasaTrainingLogger callback
    - Optional TensorBoard callback
    - Optional RasaModelCheckpoint callback

    Args:
        epochs: the number of epochs to train
        tensorboard_log_dir: optional directory that should be used for tensorboard
        tensorboard_log_level: defines when training metrics for tensorboard should be
                               logged. Valid values: 'epoch' and 'batch'.
        checkpoint_dir: optional directory that should be used for model checkpointing

    Returns:
        A list of callbacks.
    """
    import tensorflow as tf

    callbacks = [RasaTrainingLogger(epochs, silent=False)]

    if tensorboard_log_dir:
        if tensorboard_log_level == "minibatch":
            tensorboard_log_level = "batch"
            rasa.shared.utils.io.raise_deprecation_warning(
                "You set 'tensorboard_log_level' to 'minibatch'. This value should not "
                "be used anymore. Please use 'batch' instead."
            )

        callbacks.append(
            tf.keras.callbacks.TensorBoard(
                log_dir=tensorboard_log_dir,
                update_freq=tensorboard_log_level,
                write_graph=True,
                write_images=True,
                histogram_freq=10,
            )
        )

    if checkpoint_dir:
        callbacks.append(RasaModelCheckpoint(checkpoint_dir))

    return callbacks


def update_confidence_type(component_config: Dict[Text, Any]) -> Dict[Text, Any]:
    """Set model confidence to auto if margin loss is used.

    Option `auto` is reserved for margin loss type. It will be removed once margin loss
    is deprecated.

    Args:
        component_config: model configuration

    Returns:
        updated model configuration
    """
    if component_config[LOSS_TYPE] == MARGIN:
        rasa.shared.utils.io.raise_warning(
            f"Overriding defaults by setting {MODEL_CONFIDENCE} to "
            f"{AUTO} as {LOSS_TYPE} is set to {MARGIN} in the configuration. This means that "
            f"model's confidences will be computed as cosine similarities. "
            f"Users are encouraged to shift to cross entropy loss by setting `{LOSS_TYPE}={CROSS_ENTROPY}`."
        )
        component_config[MODEL_CONFIDENCE] = AUTO
    return component_config


def validate_configuration_settings(component_config: Dict[Text, Any]) -> None:
    """Validates that combination of parameters in the configuration are correctly set.

    Args:
        component_config: Configuration to validate.
    """
    _check_loss_setting(component_config)
    _check_confidence_setting(component_config)
    _check_similarity_loss_setting(component_config)
    _check_checkpoint_setting(component_config)


def _check_checkpoint_setting(component_config: Dict[Text, Any]) -> None:
    if component_config[CHECKPOINT_MODEL]:
        if component_config[EVAL_NUM_EPOCHS] <= 0:
            rasa.shared.utils.io.raise_warning(
                f"You have opted to save the best model, {EVAL_NUM_EPOCHS} is not greater "
                f"than 0, training will fail."
            )
        if component_config[EVAL_NUM_EXAMPLES] <= 0:
            rasa.shared.utils.io.raise_warning(
                f"You have opted to save the best model, {EVAL_NUM_EXAMPLES} is not greater "
                f"than 0. No model will be saved."
            )


def _check_confidence_setting(component_config: Dict[Text, Any]) -> None:
    if component_config[MODEL_CONFIDENCE] == COSINE:
        raise InvalidConfigException(
            f"{MODEL_CONFIDENCE}={COSINE} was introduced in Rasa Open Source 2.3.0 "
            f"but post-release experiments revealed that using cosine similarity can "
            f"change the order of predicted labels. "
            f"Since this is not ideal, using `{MODEL_CONFIDENCE}={COSINE}` has been "
            f"removed in versions post `2.3.3`. "
            f"Please use either `{SOFTMAX}` or `{LINEAR_NORM}` as possible values."
        )
    if component_config[MODEL_CONFIDENCE] == INNER:
        raise InvalidConfigException(
            f"{MODEL_CONFIDENCE}={INNER} is deprecated as it produces an unbounded "
            f"range of confidences which can break the logic of assistants in various "
            f"other places. "
            f"Please use `{MODEL_CONFIDENCE}={LINEAR_NORM}` which will produce a "
            f"linearly normalized version of dot product similarities with each value "
            f"in the range `[0,1]`."
        )
    if component_config[MODEL_CONFIDENCE] not in [SOFTMAX, LINEAR_NORM, AUTO]:
        raise InvalidConfigException(
            f"{MODEL_CONFIDENCE}={component_config[MODEL_CONFIDENCE]} is not a valid "
            f"setting. Possible values: `{SOFTMAX}`, `{LINEAR_NORM}`."
        )
    if component_config[MODEL_CONFIDENCE] == SOFTMAX:
        rasa.shared.utils.io.raise_warning(
            f"{MODEL_CONFIDENCE} is set to `softmax`. It is recommended "
            f"to try using `{MODEL_CONFIDENCE}={LINEAR_NORM}` to make it easier to "
            f"tune fallback thresholds.",
            category=UserWarning,
        )
        if component_config[LOSS_TYPE] not in [SOFTMAX, CROSS_ENTROPY]:
            raise InvalidConfigException(
                f"{LOSS_TYPE}={component_config[LOSS_TYPE]} and "
                f"{MODEL_CONFIDENCE}={SOFTMAX} is not a valid "
                f"combination. You can use {MODEL_CONFIDENCE}={SOFTMAX} "
                f"only with {LOSS_TYPE}={CROSS_ENTROPY}."
            )
        if component_config[SIMILARITY_TYPE] not in [INNER, AUTO]:
            raise InvalidConfigException(
                f"{SIMILARITY_TYPE}={component_config[SIMILARITY_TYPE]} and "
                f"{MODEL_CONFIDENCE}={SOFTMAX} is not a valid "
                f"combination. You can use {MODEL_CONFIDENCE}={SOFTMAX} "
                f"only with {SIMILARITY_TYPE}={INNER}."
            )


def _check_loss_setting(component_config: Dict[Text, Any]) -> None:
    if not component_config[CONSTRAIN_SIMILARITIES] and component_config[LOSS_TYPE] in [
        SOFTMAX,
        CROSS_ENTROPY,
    ]:
        rasa.shared.utils.io.raise_warning(
            f"{CONSTRAIN_SIMILARITIES} is set to `False`. It is recommended "
            f"to set it to `True` when using cross-entropy loss. It will be set to "
            f"`True` by default, "
            f"Rasa Open Source 3.0.0 onwards.",
            category=UserWarning,
        )


def _check_similarity_loss_setting(component_config: Dict[Text, Any]) -> None:
    if (
        component_config[SIMILARITY_TYPE] == COSINE
        and component_config[LOSS_TYPE] == CROSS_ENTROPY
        or component_config[SIMILARITY_TYPE] == INNER
        and component_config[LOSS_TYPE] == MARGIN
    ):
        rasa.shared.utils.io.raise_warning(
            f"`{SIMILARITY_TYPE}={component_config[SIMILARITY_TYPE]}`"
            f" and `{LOSS_TYPE}={component_config[LOSS_TYPE]}` "
            f"is not a recommended setting as it may not lead to best results."
            f"Ideally use `{SIMILARITY_TYPE}={INNER}`"
            f" and `{LOSS_TYPE}={CROSS_ENTROPY}` or"
            f"`{SIMILARITY_TYPE}={COSINE}` and `{LOSS_TYPE}={MARGIN}`.",
            category=UserWarning,
        )


def init_split_entities(
    split_entities_config: Union[bool, Dict[Text, Any]], default_split_entity: bool
) -> Dict[Text, bool]:
    """Initialise the behaviour for splitting entities by comma (or not).

    Returns:
        Defines desired behaviour for splitting specific entity types and
        default behaviour for splitting any entity types for which no behaviour
        is defined.
    """
    if isinstance(split_entities_config, bool):
        # All entities will be split according to `split_entities_config`
        split_entities_config = {SPLIT_ENTITIES_BY_COMMA: split_entities_config}
    else:
        # All entities not named in split_entities_config will be split
        # according to `split_entities_config`
        split_entities_config[SPLIT_ENTITIES_BY_COMMA] = default_split_entity
    return split_entities_config<|MERGE_RESOLUTION|>--- conflicted
+++ resolved
@@ -31,12 +31,9 @@
     DENSE_DIMENSION,
     CONSTRAIN_SIMILARITIES,
     MODEL_CONFIDENCE,
-<<<<<<< HEAD
     CHECKPOINT_MODEL,
-=======
     WEIGHT_SPARSITY,
     CONNECTION_DENSITY,
->>>>>>> 6a73b2e7
 )
 from rasa.utils.tensorflow.callback import RasaTrainingLogger, RasaModelCheckpoint
 from rasa.utils.tensorflow.data_generator import RasaBatchDataGenerator
