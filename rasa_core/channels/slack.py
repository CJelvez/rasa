--- conflicted
+++ resolved
@@ -57,16 +57,12 @@
                  "value": b['payload'],
                  "type": "button"} for b in buttons]
 
-<<<<<<< HEAD
+    @staticmethod
+    def _get_text_from_slack_buttons(buttons):
+        return "".join([b.get("title", "") for b in buttons])
+
     async def send_text_with_buttons(self, recipient_id, message, buttons,
                                      **kwargs):
-=======
-    @staticmethod
-    def _get_text_from_slack_buttons(buttons):
-        return "".join([b.get("title", "") for b in buttons])
-
-    def send_text_with_buttons(self, recipient_id, message, buttons, **kwargs):
->>>>>>> a453bb77
         recipient = self.slack_channel or recipient_id
 
         if len(buttons) > 5:
@@ -145,11 +141,11 @@
 
     @staticmethod
     def _is_interactive_message(payload):
-        return (payload['type'] == "interactive_message")
+        return payload['type'] == "interactive_message"
 
     @staticmethod
     def _is_button(payload):
-        return (payload['actions'][0]['type'] == "button")
+        return payload['actions'][0]['type'] == "button"
 
     @staticmethod
     def _is_button_reply(slack_event):
@@ -209,12 +205,8 @@
             out_channel = SlackBot(self.slack_token, self.slack_channel)
             user_msg = UserMessage(text, out_channel, sender_id,
                                    input_channel=self.name())
-<<<<<<< HEAD
+
             await on_new_message(user_msg)
-=======
-
-            on_new_message(user_msg)
->>>>>>> a453bb77
         except Exception as e:
             logger.error("Exception when trying to handle "
                          "message.{0}".format(e))
@@ -234,7 +226,7 @@
             if request.form:
                 output = dict(request.form)
                 if self._is_button_reply(output):
-                    sender_id = json.loads(output['payload'][0])['user']['id']
+                    sender_id = json.loads(output['payload'])['user']['id']
                     return await self.process_message(
                         request,
                         on_new_message,
@@ -253,17 +245,6 @@
                             output['event']['text'],
                             output['authed_users']),
                         sender_id=output.get('event').get('user'))
-<<<<<<< HEAD
-=======
-            elif request.form:
-                output = dict(request.form)
-                if self._is_button_reply(output):
-                    sender_id = json.loads(output['payload'])['user']['id']
-                    return self.process_message(
-                        on_new_message,
-                        text=self._get_button_reply(output),
-                        sender_id=sender_id)
->>>>>>> a453bb77
 
             return response.text("")
 
