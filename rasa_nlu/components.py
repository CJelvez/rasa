from __future__ import unicode_literals
from __future__ import print_function
from __future__ import division
from __future__ import absolute_import

import logging
import os
from collections import defaultdict

import typing
from builtins import object
import inspect

from typing import Any
from typing import ClassVar
from typing import Dict
from typing import List
from typing import Optional
from typing import Set
from typing import Text
from typing import Tuple
from typing import Type

from rasa_nlu.config import RasaNLUConfig
from rasa_nlu.training_data import Message

if typing.TYPE_CHECKING:
    from rasa_nlu.training_data import TrainingData
    from rasa_nlu.model import Metadata

logger = logging.getLogger(__name__)


def _read_dev_requirements(file_name):
    """Reads the dev requirements and groups the pinned versions into sections indicated by comments in the file.

    The dev requirements should be grouped by preceeding comments. The comment should start with `#` followed by
    the name of the requirement, e.g. `# sklearn`. All following lines till the next line starting with `#` will be
    required to be installed if the name `sklearn` is requested to be available."""

    try:
        import pkg_resources
        req_lines = pkg_resources.resource_string("rasa_nlu", "../" + file_name).split("\n")
    except Exception as e:
        logger.info("Couldn't read dev-requirements.txt. Error: {}".format(e))
        req_lines = []
    requirements = defaultdict(list)
    current_name = None
    for req_line in req_lines:
        if req_line.startswith("#"):
            current_name = req_line[1:].strip(' \n')
        elif current_name is not None:
            requirements[current_name].append(req_line.strip(' \n'))
    return requirements


def find_unavailable_packages(package_names):
    # type: (List[Text]) -> Set[Text]
    """Tries to import all the package names and returns the packages where it failed."""
    import importlib

    failed_imports = set()
    for package in package_names:
        try:
            importlib.import_module(package)
        except ImportError:
            failed_imports.add(package)
    return failed_imports


def validate_requirements(component_names, dev_requirements_file="dev-requirements.txt"):
    # type: (List[Text], Text) -> None
    """Ensures that all required python packages are installed to instantiate and used the passed components."""
    from rasa_nlu import registry

    # Validate that all required packages are installed
    failed_imports = set()
    for component_name in component_names:
        component_class = registry.get_component_class(component_name)
        failed_imports.update(find_unavailable_packages(component_class.required_packages()))
    if failed_imports:  # pragma: no cover
        # if available, use the development file to figure out the correct version numbers for each requirement
        all_requirements = _read_dev_requirements(dev_requirements_file)
        if all_requirements:
            missing_requirements = [r for i in failed_imports for r in all_requirements[i]]
            raise Exception("Not all required packages are installed. " +
                            "Failed to find the following imports {}. ".format(", ".join(failed_imports)) +
                            "To use this pipeline, you need to install the missing dependencies, e.g. by running:\n\t" +
                            "> pip install {}".format(" ".join(missing_requirements)))
        else:
            raise Exception("Not all required packages are installed. " +
                            "To use this pipeline, you need to install the missing dependencies. " +
                            "Please install {}".format(", ".join(failed_imports)))


def validate_arguments(pipeline, context, allow_empty_pipeline=False):
    # type: (List[Component], Dict[Text, Any], bool) -> None
    """Validates a pipeline before it is run. Ensures, that all arguments are present to train the pipeline."""

    # Ensure the pipeline is not empty
    if not allow_empty_pipeline and len(pipeline) == 0:
        raise ValueError("Can not train an empty pipeline. " +
                         "Make sure to specify a proper pipeline in the configuration using the `pipeline` key." +
                         "The `backend` configuration key is NOT supported anymore.")
<<<<<<< HEAD

    # Validate the init phase
    context = {}  # type: Dict[Text, Any]

    for component in pipeline:
        updates = component.context_provides.get("pipeline_init", [])
        for u in updates:
            context[u] = None

    after_init_context = context.copy()

    context["training_data"] = None  # Prepare context for testing the training phase

    for component in pipeline:
        try:
            fill_args(component.train_args(), context, config.as_dict())
            updates = component.context_provides.get("train", [])
            for u in updates:
                context[u] = None
        except MissingArgumentError as e:  # pragma: no cover
            raise Exception("Failed to validate at component '{}'. {}".format(component.name, e))

    # Reset context to test processing phase and prepare for training phase
    context = {"entities": [], "text": None, "time": None}
    context.update(after_init_context)

    for component in pipeline:
        try:
            fill_args(component.process_args(), context, config.as_dict())
            updates = component.context_provides.get("process", [])
            for u in updates:
                context[u] = None
        except MissingArgumentError as e:  # pragma: no cover
            raise Exception("Failed to validate at component '{}'. {}".format(component.name, e))
=======
    provided_properties = set(context.keys())

    for component in pipeline:
        for r in component.requires:
            if r not in provided_properties:
                raise Exception("Failed to validate at component '{}'. Missing property: '{}'".format(
                        component.name, r))
        provided_properties.update(component.provides)
>>>>>>> d31e86fa


class MissingArgumentError(ValueError):
    """Raised when a function is called and not all parameters can be filled from the context / config.

    Attributes:
        message -- explanation of which parameter is missing
    """

    def __init__(self, message):
        # type: (Text) -> None
        super(MissingArgumentError, self).__init__(message)
        self.message = message

    def __str__(self):
        return self.message


class Component(object):
    """A component is a message processing unit in a pipeline.

    Components are collected sequentially in a pipeline. Each component is called one after another. This holds for
     initialization, training, persisting and loading the components. If a component comes first in a pipeline, its
     methods will be called first.

    E.g. to process an incoming message, the `process` method of each component will be called. During the processing
     (as well as the training, persisting and initialization) components can pass information to other components.
     The information is passed to other components by providing attributes to the so called pipeline context. The
     pipeline context contains all the information of the previous components a component can use to do its own
     processing. For example, a featurizer component can provide features that are used by another component down
     the pipeline to do intent classification."""

    # Name of the component to be used when integrating it in a pipeline. E.g. `[ComponentA, ComponentB]`
    # will be a proper pipeline definition where `ComponentA` is the name of the first component of the pipeline.
    name = ""

<<<<<<< HEAD
    # Defines what attributes the pipeline component will provide when called. The different keys indicate the
    # different functions (`pipeline_init`, `train`, `process`) that are able to update the pipelines context.
    # (mostly used to check if the pipeline is valid)
    context_provides = {
        "pipeline_init": [],
        "train": [],
        "process": [],
    }  # type: Dict[Text, Any]

    # Defines which of the attributes the component provides should be added to the final output json at the end of the
    # pipeline. Every attribute in `output_provides` should be part of the above `context_provides['process']`. As it
    # wouldn't make much sense to keep an attribute in the output that is not generated. Every other attribute provided
    # in the context during the process step will be removed from the output json.
    output_provides = []  # type: List[Text]
=======
    # Defines what attributes the pipeline component will provide when called. The listed attributes
    # should be set by the component on the message object during test and train, e.g.
    # ```message.set("entities", [...])```
    provides = []

    # Which attributes on a message are required by this component. e.g. if requires contains "tokens", than a
    # previous component in the pipeline needs to have "tokens" within the above described `provides` property.
    requires = []
>>>>>>> d31e86fa

    @classmethod
    def required_packages(cls):
        # type: () -> List[Text]
        """Specify which python packages need to be installed to use this component, e.g. `["spacy", "numpy"]`.

        This list of requirements allows us to fail early during training if a required package is not installed."""
        return []

    @classmethod
    def load(cls, model_dir=None, model_metadata=None, cached_component=None, **kwargs):
        # type: (Text, Metadata, RasaNLUConfig, Optional[Component], **Any) -> Component
        """Load this component from file.

        After a component got trained, it will be persisted by calling `persist`. When the pipeline gets loaded again,
         this component needs to be able to restore itself. Components can rely on any context attributes that are
         created by `pipeline_init` calls to components previous to this one."""
        return cached_component if cached_component else cls()

    @classmethod
    def create(cls, config):
        # type: (RasaNLUConfig) -> Component
        """Creates this component (e.g. before a training is started).

        Method can access all configuration parameters."""
        return cls()

    def provide_context(self):
        # type: () -> Optional[Dict[Text, Any]]
        """Initialize this component for a new pipeline

        This function will be called before the training is started and before the first message is processed using
        the interpreter. The component gets the opportunity to add information to the context that is passed through
        the pipeline during training and message parsing. Most components do not need to implement this method.
        It's mostly used to initialize framework environments like MITIE and spacy
        (e.g. loading word vectors for the pipeline)."""
        pass

    def train(self, training_data, config, **kwargs):
        # type: (TrainingData, RasaNLUConfig, **Any) -> None
        """Train this component.

        This is the components chance to train itself provided with the training data. The component can rely on
        any context attribute to be present, that gets created by a call to `pipeline_init` of ANY component and
        on any context attributes created by a call to `train` of components previous to this one."""
        pass

    def process(self, message, **kwargs):
        # type: (Message, **Any) -> None
        """Process an incomming message.

       This is the components chance to process an incommng message. The component can rely on
       any context attribute to be present, that gets created by a call to `pipeline_init` of ANY component and
       on any context attributes created by a call to `process` of components previous to this one."""
        pass

    def persist(self, model_dir):
        # type: (Text) -> Optional[Dict[Text, Any]]
        """Persist this component to disk for future loading."""
        pass

    @classmethod
    def cache_key(cls, model_metadata):
        # type: (Metadata) -> Optional[Text]
        """This key is used to cache components.

        If a component is unique to a model it should return None. Otherwise, an instantiation of the
        component will be reused for all models where the metadata creates the same key."""
        from rasa_nlu.model import Metadata

        return None

    def __eq__(self, other):
        return self.__dict__ == other.__dict__


class ComponentBuilder(object):
    """Creates trainers and interpreters based on configurations. Caches components for reuse."""

    def __init__(self, use_cache=True):
        self.use_cache = use_cache
        # Reuse nlp and featurizers where possible to save memory,
        # every component that implements a cache-key will be cached
        self.component_cache = {}

    def __get_cached_component(self, component_name, model_metadata):
        # type: (Text, Metadata) -> Tuple[Optional[Component], Optional[Text]]
        """Load a component from the cache, if it exists. Returns the component, if found, and the cache key."""
        from rasa_nlu import registry
        from rasa_nlu.model import Metadata

        component_class = registry.get_component_class(component_name)
        cache_key = component_class.cache_key(model_metadata)
        if cache_key is not None and self.use_cache and cache_key in self.component_cache:
            return self.component_cache[cache_key], cache_key
        else:
            return None, cache_key

    def __add_to_cache(self, component, cache_key):
        # type: (Component, Text) -> None
        """Add a component to the cache."""

        if cache_key is not None and self.use_cache:
            self.component_cache[cache_key] = component
            logger.info("Added '{}' to component cache. Key '{}'.".format(component.name, cache_key))

    def load_component(self, component_name, model_dir, model_metadata, **context):
        # type: (Text, Text, Metadata, **Any) -> Component
        """Tries to retrieve a component from the cache, calls `load` to create a new component."""
        from rasa_nlu import registry
        from rasa_nlu.model import Metadata

        try:
            cached_component, cache_key = self.__get_cached_component(component_name, model_metadata)
            component = registry.load_component_by_name(component_name, model_dir,
                                                        model_metadata, cached_component, **context)
            if not cached_component:
                # If the component wasn't in the cache, let us add it if possible
                self.__add_to_cache(component, cache_key)
            return component
        except MissingArgumentError as e:  # pragma: no cover
            raise Exception("Failed to load component '{}'. {}".format(component_name, e))

    def create_component(self, component_name, config):
        # type: (Text, RasaNLUConfig) -> Component

        """Tries to retrieve a component from the cache, calls `create` to create a new component."""
        from rasa_nlu import registry
        from rasa_nlu.model import Metadata

        try:
            component, cache_key = self.__get_cached_component(component_name, Metadata(config.as_dict(), None))
            if component is None:
                component = registry.create_component_by_name(component_name, config.as_dict())
                self.__add_to_cache(component, cache_key)
            return component
        except MissingArgumentError as e:  # pragma: no cover
            raise Exception("Failed to create component '{}'. {}".format(component_name, e))<|MERGE_RESOLUTION|>--- conflicted
+++ resolved
@@ -102,51 +102,15 @@
         raise ValueError("Can not train an empty pipeline. " +
                          "Make sure to specify a proper pipeline in the configuration using the `pipeline` key." +
                          "The `backend` configuration key is NOT supported anymore.")
-<<<<<<< HEAD
-
-    # Validate the init phase
-    context = {}  # type: Dict[Text, Any]
-
-    for component in pipeline:
-        updates = component.context_provides.get("pipeline_init", [])
-        for u in updates:
-            context[u] = None
-
-    after_init_context = context.copy()
-
-    context["training_data"] = None  # Prepare context for testing the training phase
-
-    for component in pipeline:
-        try:
-            fill_args(component.train_args(), context, config.as_dict())
-            updates = component.context_provides.get("train", [])
-            for u in updates:
-                context[u] = None
-        except MissingArgumentError as e:  # pragma: no cover
-            raise Exception("Failed to validate at component '{}'. {}".format(component.name, e))
-
-    # Reset context to test processing phase and prepare for training phase
-    context = {"entities": [], "text": None, "time": None}
-    context.update(after_init_context)
-
-    for component in pipeline:
-        try:
-            fill_args(component.process_args(), context, config.as_dict())
-            updates = component.context_provides.get("process", [])
-            for u in updates:
-                context[u] = None
-        except MissingArgumentError as e:  # pragma: no cover
-            raise Exception("Failed to validate at component '{}'. {}".format(component.name, e))
-=======
+
     provided_properties = set(context.keys())
 
     for component in pipeline:
         for r in component.requires:
             if r not in provided_properties:
                 raise Exception("Failed to validate at component '{}'. Missing property: '{}'".format(
-                        component.name, r))
+                    component.name, r))
         provided_properties.update(component.provides)
->>>>>>> d31e86fa
 
 
 class MissingArgumentError(ValueError):
@@ -183,22 +147,6 @@
     # will be a proper pipeline definition where `ComponentA` is the name of the first component of the pipeline.
     name = ""
 
-<<<<<<< HEAD
-    # Defines what attributes the pipeline component will provide when called. The different keys indicate the
-    # different functions (`pipeline_init`, `train`, `process`) that are able to update the pipelines context.
-    # (mostly used to check if the pipeline is valid)
-    context_provides = {
-        "pipeline_init": [],
-        "train": [],
-        "process": [],
-    }  # type: Dict[Text, Any]
-
-    # Defines which of the attributes the component provides should be added to the final output json at the end of the
-    # pipeline. Every attribute in `output_provides` should be part of the above `context_provides['process']`. As it
-    # wouldn't make much sense to keep an attribute in the output that is not generated. Every other attribute provided
-    # in the context during the process step will be removed from the output json.
-    output_provides = []  # type: List[Text]
-=======
     # Defines what attributes the pipeline component will provide when called. The listed attributes
     # should be set by the component on the message object during test and train, e.g.
     # ```message.set("entities", [...])```
@@ -207,7 +155,6 @@
     # Which attributes on a message are required by this component. e.g. if requires contains "tokens", than a
     # previous component in the pipeline needs to have "tokens" within the above described `provides` property.
     requires = []
->>>>>>> d31e86fa
 
     @classmethod
     def required_packages(cls):
