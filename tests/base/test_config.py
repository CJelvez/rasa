--- conflicted
+++ resolved
@@ -55,13 +55,8 @@
 
 
 def test_set_attr_on_component(default_config):
-<<<<<<< HEAD
-    cfg = config.load("sample_configs/config_spacy.yml")
+    cfg = config.load("sample_configs/config_pretrained_embeddings_spacy.yml")
     cfg.set_component_attr(6, C=324)
-=======
-    cfg = config.load("sample_configs/config_pretrained_embeddings_spacy.yml")
-    cfg.set_component_attr("intent_classifier_sklearn", C=324)
->>>>>>> b45b82fc
 
     assert cfg.for_component(1) == {"name": "SpacyTokenizer"}
     assert cfg.for_component(6) == {"name": "SklearnIntentClassifier",
