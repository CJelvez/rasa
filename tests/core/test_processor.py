--- conflicted
+++ resolved
@@ -107,10 +107,7 @@
             "quick_replies": None,
             "attachment": None,
             "image": None,
-<<<<<<< HEAD
-=======
             "custom": None,
->>>>>>> cbdbe481
         },
     )
     assert t.events[-1] == ActionExecuted("action_listen")
