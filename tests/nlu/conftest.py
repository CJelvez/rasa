import logging

import pytest
from rasa.nlu import data_router, config
from rasa.nlu.components import ComponentBuilder
from rasa.nlu.model import Trainer
from rasa.nlu import training_data
from rasa.nlu.config import RasaNLUModelConfig

logging.basicConfig(level="DEBUG")

CONFIG_DEFAULTS_PATH = "sample_configs/config_defaults.yml"

DEFAULT_DATA_PATH = "data/examples/rasa/demo-rasa.json"

TEST_MODEL_PATH = "test_models/test_model_pretrained_embeddings"

TEST_PROJECTS_PATH = "test_projects"
# see `rasa.nlu.data_router` for details. avoids deadlock in
# `deferred_from_future` function during tests
data_router.DEFERRED_RUN_IN_REACTOR_THREAD = False


@pytest.fixture(scope="session")
def component_builder():
    return ComponentBuilder()


@pytest.fixture(scope="session")
def spacy_nlp(component_builder, default_config):
    spacy_nlp_config = {"name": "SpacyNLP"}
    return component_builder.create_component(spacy_nlp_config, default_config).nlp


@pytest.fixture(scope="session")
def ner_crf_pos_feature_config():
    return {
        "features": [
            ["low", "title", "upper", "pos", "pos2"],
            [
                "bias",
                "low",
                "suffix3",
                "suffix2",
                "upper",
                "title",
                "digit",
                "pos",
                "pos2",
                "pattern",
            ],
            ["low", "title", "upper", "pos", "pos2"],
        ]
    }


@pytest.fixture(scope="session")
def mitie_feature_extractor(component_builder, default_config):
    mitie_nlp_config = {"name": "MitieNLP"}
    return component_builder.create_component(
        mitie_nlp_config, default_config
    ).extractor


@pytest.fixture(scope="session")
def default_config():
    return config.load(CONFIG_DEFAULTS_PATH)


@pytest.fixture(scope="session")
def trained_nlu_model():
    cfg = RasaNLUModelConfig({"pipeline": "keyword"})
    trainer = Trainer(cfg)
    td = training_data.load_data(DEFAULT_DATA_PATH)

    trainer.train(td)
<<<<<<< HEAD
    model_path = trainer.persist("test_models",
                                 project_name="test_model_keyword")
=======
    trainer.persist("test_models", project_name="test_model_pretrained_embeddings")

    model_dir_list = os.listdir(TEST_MODEL_PATH)

    # directory name of latest model
    model_dir = sorted(model_dir_list)[-1]

    # path of that directory
    model_path = os.path.join(TEST_MODEL_PATH, model_dir)

    zip_path = zip_folder(model_path)
>>>>>>> d98e4852

    return model_path<|MERGE_RESOLUTION|>--- conflicted
+++ resolved
@@ -74,21 +74,7 @@
     td = training_data.load_data(DEFAULT_DATA_PATH)
 
     trainer.train(td)
-<<<<<<< HEAD
     model_path = trainer.persist("test_models",
                                  project_name="test_model_keyword")
-=======
-    trainer.persist("test_models", project_name="test_model_pretrained_embeddings")
-
-    model_dir_list = os.listdir(TEST_MODEL_PATH)
-
-    # directory name of latest model
-    model_dir = sorted(model_dir_list)[-1]
-
-    # path of that directory
-    model_path = os.path.join(TEST_MODEL_PATH, model_dir)
-
-    zip_path = zip_folder(model_path)
->>>>>>> d98e4852
 
     return model_path