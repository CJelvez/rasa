import pytest

import rasa.nlu.training_data.util
from rasa.nlu.config import RasaNLUModelConfig
import rasa.shared.nlu.training_data.loading
from rasa.nlu.train import Trainer, Interpreter
from rasa.utils.tensorflow.constants import (
    EPOCHS,
    MASKED_LM,
    NUM_TRANSFORMER_LAYERS,
    TRANSFORMER_SIZE,
)
from rasa.nlu.selectors.response_selector import ResponseSelector


@pytest.mark.parametrize(
    "pipeline",
    [
        [
            {"name": "WhitespaceTokenizer"},
            {"name": "CountVectorsFeaturizer"},
            {"name": "ResponseSelector", EPOCHS: 1},
        ],
        [
            {"name": "WhitespaceTokenizer"},
            {"name": "CountVectorsFeaturizer"},
            {
                "name": "ResponseSelector",
                EPOCHS: 1,
                MASKED_LM: True,
                TRANSFORMER_SIZE: 256,
                NUM_TRANSFORMER_LAYERS: 1,
            },
        ],
    ],
)
def test_train_selector(pipeline, component_builder, tmpdir):
    # use data that include some responses
    training_data = rasa.shared.nlu.training_data.loading.load_data(
        "data/examples/rasa/demo-rasa.md"
    )
    training_data_responses = rasa.shared.nlu.training_data.loading.load_data(
        "data/examples/rasa/demo-rasa-responses.md"
    )
    training_data = training_data.merge(training_data_responses)

    nlu_config = RasaNLUModelConfig({"language": "en", "pipeline": pipeline})

    trainer = Trainer(nlu_config)
    trainer.train(training_data)

    persisted_path = trainer.persist(tmpdir)

    assert trainer.pipeline

    loaded = Interpreter.load(persisted_path, component_builder)
    parsed = loaded.parse("hello")

    assert loaded.pipeline
    assert parsed is not None
    assert (parsed.get("response_selector").get("all_retrieval_intents")) == [
        "chitchat"
    ]
    assert (
        parsed.get("response_selector")
        .get("default")
        .get("response")
        .get("intent_response_key")
    ) is not None
    assert (
        parsed.get("response_selector")
        .get("default")
        .get("response")
        .get("template_name")
    ) is not None
    assert (
        parsed.get("response_selector")
        .get("default")
        .get("response")
        .get("response_templates")
    ) is not None

    ranking = parsed.get("response_selector").get("default").get("ranking")
    assert ranking is not None

    for rank in ranking:
        assert rank.get("confidence") is not None
        assert rank.get("intent_response_key") is not None


@pytest.mark.parametrize(
    "use_text_as_label, label_values",
    [
        [False, ["chitchat/ask_name", "chitchat/ask_weather"]],
        [True, ["I am Mr. Bot", "It's sunny where I live"]],
    ],
)
def test_ground_truth_for_training(use_text_as_label, label_values):

    # use data that include some responses
    training_data = rasa.shared.nlu.training_data.loading.load_data(
        "data/examples/rasa/demo-rasa.md"
    )
    training_data_responses = rasa.shared.nlu.training_data.loading.load_data(
        "data/examples/rasa/demo-rasa-responses.md"
    )
    training_data = training_data.merge(training_data_responses)

    response_selector = ResponseSelector(
        component_config={"use_text_as_label": use_text_as_label}
    )
    response_selector.preprocess_train_data(training_data)

    assert response_selector.responses == training_data.responses
    assert (
        sorted(list(response_selector.index_label_id_mapping.values())) == label_values
    )


@pytest.mark.parametrize(
    "predicted_label, train_on_text, resolved_intent_response_key",
    [
        ["chitchat/ask_name", False, "chitchat/ask_name"],
        ["It's sunny where I live", True, "chitchat/ask_weather"],
    ],
)
def test_resolve_intent_response_key_from_label(
    predicted_label, train_on_text, resolved_intent_response_key
):

    # use data that include some responses
<<<<<<< HEAD
    preset_training_data = load_data("data/examples/rasa/demo-rasa.md")
    training_data_responses = load_data("data/examples/rasa/demo-rasa-responses.md")
    preset_training_data = preset_training_data.merge(training_data_responses)
=======
    training_data = rasa.shared.nlu.training_data.loading.load_data(
        "data/examples/rasa/demo-rasa.md"
    )
    training_data_responses = rasa.shared.nlu.training_data.loading.load_data(
        "data/examples/rasa/demo-rasa-responses.md"
    )
    training_data = training_data.merge(training_data_responses)
>>>>>>> d44f23ef

    response_selector = ResponseSelector(
        component_config={"use_text_as_label": train_on_text}
    )
    response_selector.preprocess_train_data(preset_training_data)

    label_intent_response_key = response_selector._resolve_intent_response_key(
        {"id": hash(predicted_label), "name": predicted_label}
    )
    assert resolved_intent_response_key == label_intent_response_key
    assert (
        response_selector.responses[
            rasa.nlu.training_data.util.intent_response_key_to_template_key(
                label_intent_response_key
            )
        ]
        == preset_training_data.responses[
            rasa.nlu.training_data.util.intent_response_key_to_template_key(
                resolved_intent_response_key
            )
        ]
    )<|MERGE_RESOLUTION|>--- conflicted
+++ resolved
@@ -1,6 +1,6 @@
 import pytest
 
-import rasa.nlu.training_data.util
+from rasa.shared.nlu.training_data import util
 from rasa.nlu.config import RasaNLUModelConfig
 import rasa.shared.nlu.training_data.loading
 from rasa.nlu.train import Trainer, Interpreter
@@ -129,11 +129,6 @@
 ):
 
     # use data that include some responses
-<<<<<<< HEAD
-    preset_training_data = load_data("data/examples/rasa/demo-rasa.md")
-    training_data_responses = load_data("data/examples/rasa/demo-rasa-responses.md")
-    preset_training_data = preset_training_data.merge(training_data_responses)
-=======
     training_data = rasa.shared.nlu.training_data.loading.load_data(
         "data/examples/rasa/demo-rasa.md"
     )
@@ -141,12 +136,11 @@
         "data/examples/rasa/demo-rasa-responses.md"
     )
     training_data = training_data.merge(training_data_responses)
->>>>>>> d44f23ef
 
     response_selector = ResponseSelector(
         component_config={"use_text_as_label": train_on_text}
     )
-    response_selector.preprocess_train_data(preset_training_data)
+    response_selector.preprocess_train_data(training_data)
 
     label_intent_response_key = response_selector._resolve_intent_response_key(
         {"id": hash(predicted_label), "name": predicted_label}
@@ -154,13 +148,9 @@
     assert resolved_intent_response_key == label_intent_response_key
     assert (
         response_selector.responses[
-            rasa.nlu.training_data.util.intent_response_key_to_template_key(
-                label_intent_response_key
-            )
+            util.intent_response_key_to_template_key(label_intent_response_key)
         ]
-        == preset_training_data.responses[
-            rasa.nlu.training_data.util.intent_response_key_to_template_key(
-                resolved_intent_response_key
-            )
+        == training_data.responses[
+            util.intent_response_key_to_template_key(resolved_intent_response_key)
         ]
     )